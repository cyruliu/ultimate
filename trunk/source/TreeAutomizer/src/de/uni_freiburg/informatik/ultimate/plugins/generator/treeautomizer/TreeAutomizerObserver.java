--- conflicted
+++ resolved
@@ -1,120 +1,111 @@
-/*
- * Copyright (C) 2014-2015 Daniel Dietsch (dietsch@informatik.uni-freiburg.de)
- * Copyright (C) 2010-2015 Matthias Heizmann (heizmann@informatik.uni-freiburg.de)
- * Copyright (C) 2015 University of Freiburg
- * 
- * This file is part of the ULTIMATE HornClauseGraphBuilder plug-in.
- * 
- * The ULTIMATE HornClauseGraphBuilder plug-in is free software: you can redistribute it and/or modify
- * it under the terms of the GNU Lesser General Public License as published
- * by the Free Software Foundation, either version 3 of the License, or
- * (at your option) any later version.
- * 
- * The ULTIMATE HornClauseGraphBuilder plug-in is distributed in the hope that it will be useful,
- * but WITHOUT ANY WARRANTY; without even the implied warranty of
- * MERCHANTABILITY or FITNESS FOR A PARTICULAR PURPOSE. See the
- * GNU Lesser General Public License for more details.
- * 
- * You should have received a copy of the GNU Lesser General Public License
- * along with the ULTIMATE HornClauseGraphBuilder plug-in. If not, see <http://www.gnu.org/licenses/>.
- * 
- * Additional permission under GNU GPL version 3 section 7:
- * If you modify the ULTIMATE HornClauseGraphBuilder plug-in, or any covered work, by linking
- * or combining it with Eclipse RCP (or a modified version of Eclipse RCP), 
- * containing parts covered by the terms of the Eclipse Public License, the 
- * licensors of the ULTIMATE HornClauseGraphBuilder plug-in grant you additional permission 
- * to convey the resulting work.
- */
-package de.uni_freiburg.informatik.ultimate.plugins.generator.treeautomizer;
-
-import java.util.ArrayList;
-import java.util.List;
-import java.util.Map;
-
-import de.uni_freiburg.informatik.ultimate.automata.tree.TreeAutomatonBU;
-import de.uni_freiburg.informatik.ultimate.core.model.models.IElement;
-import de.uni_freiburg.informatik.ultimate.core.model.models.ModelType;
-import de.uni_freiburg.informatik.ultimate.core.model.models.annotation.IAnnotations;
-import de.uni_freiburg.informatik.ultimate.core.model.observers.IUnmanagedObserver;
-<<<<<<< HEAD
-=======
-import de.uni_freiburg.informatik.ultimate.core.model.services.ILogger;
-import de.uni_freiburg.informatik.ultimate.core.model.services.IToolchainStorage;
-import de.uni_freiburg.informatik.ultimate.core.model.services.IUltimateServiceProvider;
-import de.uni_freiburg.informatik.ultimate.logic.Term;
-import de.uni_freiburg.informatik.ultimate.plugins.generator.rcfgbuilder.cfg.RootNode;
-import de.uni_freiburg.informatik.ultimate.plugins.generator.treeautomizer.graph.TreeAutomizerCEGAR;
->>>>>>> d047c5e7
-import de.uni_freiburg.informatik.ultimate.plugins.generator.treeautomizer.hornutil.HCTransFormula;
-import de.uni_freiburg.informatik.ultimate.plugins.generator.treeautomizer.hornutil.HornClause;
-import de.uni_freiburg.informatik.ultimate.plugins.generator.treeautomizer.hornutil.HornClausePredicateSymbol;
-import de.uni_freiburg.informatik.ultimate.plugins.generator.treeautomizer.script.HornAnnot;
-
-/**
- * import de.uni_freiburg.informatik.ultimate.automata.tree.TreeAutomatonBU; /**
- * Auto-Generated Stub for the plug-in's Observer
- */
-public class TreeAutomizerObserver implements IUnmanagedObserver {
-
-	private IUltimateServiceProvider mServices;
-	private IToolchainStorage mToolchainStorage;
-	private ILogger mLogger;
-	
-	public TreeAutomizerObserver(IUltimateServiceProvider services, IToolchainStorage toolchainStorage) {
-		mServices = services;
-		mToolchainStorage = toolchainStorage;
-		mLogger = mServices.getLoggingService().getLogger(Activator.PLUGIN_ID);
-	}
-
-	@Override
-	public void init(ModelType modelType, int currentModelIndex, int numberOfModels) throws Throwable {
-		// TODO Auto-generated method stub
-
-	}
-
-	@Override
-	public void finish() throws Throwable {
-		// TODO Auto-generated method stub
-
-	}
-
-	@Override
-	public boolean performedChanges() {
-		// TODO Auto-generated method stub
-		return false;
-	}
-
-	@Override
-	public boolean process(IElement root) throws Throwable {
-		
-<<<<<<< HEAD
-		final Map<String, IAnnotations> st = root.getPayload().getAnnotations();
-		final HornAnnot annot = (HornAnnot) st.get("HoRNClauses");
-		final List<HornClause> hornClauses = (List<HornClause>) annot.getAnnotationsAsMap().get("HoRNClauses");
-=======
-		RootNode rootNode = (RootNode) root;
-		rootNode.getRootAnnot().getScript();
-		
-		Map<String, IAnnotations> st = root.getPayload().getAnnotations();
-		HornAnnot annot = (HornAnnot) st.get("HoRNClauses");
-		List<HornClause> hornClauses = (List<HornClause>) annot.getAnnotationsAsMap().get("HoRNClauses");
->>>>>>> d047c5e7
-
-		final TreeAutomatonBU<HCTransFormula, HornClausePredicateSymbol> tree = new TreeAutomatonBU<>();
-		
-		for (final HornClause clause : hornClauses) {
-			final List<HornClausePredicateSymbol> tail = new ArrayList<HornClausePredicateSymbol>();
-			tail.addAll(clause.getTailPredicates());
-			tree.addRule(clause.getTransitionFormula(), tail, clause.getHeadPredicate());
-		}
-		
-		// TODO(mostafa): Add initial and final states.
-		tree.addFinalState(new HornClausePredicateSymbol.HornClauseFalsePredicateSymbol());
-		//tree.addFinalState(state);
-		//tree.addInitialState(state);
-//		TreeAutomizerCEGAR cegar = new TreeAutomizerCEGAR(mServices, 
-//				mToolchainStorage, "name", rootNode, smtManager, taPrefs, errorLocs, mLogger, script);
-		return false;
-	}
-
-}
+/*
+ * Copyright (C) 2014-2015 Daniel Dietsch (dietsch@informatik.uni-freiburg.de)
+ * Copyright (C) 2010-2015 Matthias Heizmann (heizmann@informatik.uni-freiburg.de)
+ * Copyright (C) 2015 University of Freiburg
+ * 
+ * This file is part of the ULTIMATE HornClauseGraphBuilder plug-in.
+ * 
+ * The ULTIMATE HornClauseGraphBuilder plug-in is free software: you can redistribute it and/or modify
+ * it under the terms of the GNU Lesser General Public License as published
+ * by the Free Software Foundation, either version 3 of the License, or
+ * (at your option) any later version.
+ * 
+ * The ULTIMATE HornClauseGraphBuilder plug-in is distributed in the hope that it will be useful,
+ * but WITHOUT ANY WARRANTY; without even the implied warranty of
+ * MERCHANTABILITY or FITNESS FOR A PARTICULAR PURPOSE. See the
+ * GNU Lesser General Public License for more details.
+ * 
+ * You should have received a copy of the GNU Lesser General Public License
+ * along with the ULTIMATE HornClauseGraphBuilder plug-in. If not, see <http://www.gnu.org/licenses/>.
+ * 
+ * Additional permission under GNU GPL version 3 section 7:
+ * If you modify the ULTIMATE HornClauseGraphBuilder plug-in, or any covered work, by linking
+ * or combining it with Eclipse RCP (or a modified version of Eclipse RCP), 
+ * containing parts covered by the terms of the Eclipse Public License, the 
+ * licensors of the ULTIMATE HornClauseGraphBuilder plug-in grant you additional permission 
+ * to convey the resulting work.
+ */
+package de.uni_freiburg.informatik.ultimate.plugins.generator.treeautomizer;
+
+import java.util.ArrayList;
+import java.util.List;
+import java.util.Map;
+
+import de.uni_freiburg.informatik.ultimate.automata.tree.TreeAutomatonBU;
+import de.uni_freiburg.informatik.ultimate.core.model.models.IElement;
+import de.uni_freiburg.informatik.ultimate.core.model.models.ModelType;
+import de.uni_freiburg.informatik.ultimate.core.model.models.annotation.IAnnotations;
+import de.uni_freiburg.informatik.ultimate.core.model.observers.IUnmanagedObserver;
+import de.uni_freiburg.informatik.ultimate.core.model.services.ILogger;
+import de.uni_freiburg.informatik.ultimate.core.model.services.IToolchainStorage;
+import de.uni_freiburg.informatik.ultimate.core.model.services.IUltimateServiceProvider;
+import de.uni_freiburg.informatik.ultimate.logic.Term;
+import de.uni_freiburg.informatik.ultimate.plugins.generator.rcfgbuilder.cfg.RootNode;
+import de.uni_freiburg.informatik.ultimate.plugins.generator.treeautomizer.graph.TreeAutomizerCEGAR;
+import de.uni_freiburg.informatik.ultimate.plugins.generator.treeautomizer.hornutil.HCTransFormula;
+import de.uni_freiburg.informatik.ultimate.plugins.generator.treeautomizer.hornutil.HornClause;
+import de.uni_freiburg.informatik.ultimate.plugins.generator.treeautomizer.hornutil.HornClausePredicateSymbol;
+import de.uni_freiburg.informatik.ultimate.plugins.generator.treeautomizer.script.HornAnnot;
+
+/**
+ * import de.uni_freiburg.informatik.ultimate.automata.tree.TreeAutomatonBU; /**
+ * Auto-Generated Stub for the plug-in's Observer
+ */
+public class TreeAutomizerObserver implements IUnmanagedObserver {
+
+	private IUltimateServiceProvider mServices;
+	private IToolchainStorage mToolchainStorage;
+	private ILogger mLogger;
+	
+	public TreeAutomizerObserver(IUltimateServiceProvider services, IToolchainStorage toolchainStorage) {
+		mServices = services;
+		mToolchainStorage = toolchainStorage;
+		mLogger = mServices.getLoggingService().getLogger(Activator.PLUGIN_ID);
+	}
+
+	@Override
+	public void init(ModelType modelType, int currentModelIndex, int numberOfModels) throws Throwable {
+		// TODO Auto-generated method stub
+
+	}
+
+	@Override
+	public void finish() throws Throwable {
+		// TODO Auto-generated method stub
+
+	}
+
+	@Override
+	public boolean performedChanges() {
+		// TODO Auto-generated method stub
+		return false;
+	}
+
+	@Override
+	public boolean process(IElement root) throws Throwable {
+		
+		RootNode rootNode = (RootNode) root;
+		rootNode.getRootAnnot().getScript();
+		
+		Map<String, IAnnotations> st = root.getPayload().getAnnotations();
+		HornAnnot annot = (HornAnnot) st.get("HoRNClauses");
+		List<HornClause> hornClauses = (List<HornClause>) annot.getAnnotationsAsMap().get("HoRNClauses");
+
+		final TreeAutomatonBU<HCTransFormula, HornClausePredicateSymbol> tree = new TreeAutomatonBU<>();
+		
+		for (final HornClause clause : hornClauses) {
+			final List<HornClausePredicateSymbol> tail = new ArrayList<HornClausePredicateSymbol>();
+			tail.addAll(clause.getTailPredicates());
+			tree.addRule(clause.getTransitionFormula(), tail, clause.getHeadPredicate());
+		}
+		
+		// TODO(mostafa): Add initial and final states.
+		tree.addFinalState(new HornClausePredicateSymbol.HornClauseFalsePredicateSymbol());
+		//tree.addFinalState(state);
+		//tree.addInitialState(state);
+//		TreeAutomizerCEGAR cegar = new TreeAutomizerCEGAR(mServices, 
+//				mToolchainStorage, "name", rootNode, smtManager, taPrefs, errorLocs, mLogger, script);
+		return false;
+	}
+
+}