--- conflicted
+++ resolved
@@ -1,24 +1,17 @@
-package srParse;
-
-import pea.CDD;
-
-public class srParseScopeAfter extends srParseScope{
-
-	public srParseScopeAfter(CDD cdd1)
-	{
-		this.cdd1=cdd1;
-	}
-	
-	@Override
-	public String toString()
-	{
-<<<<<<< HEAD
-=======
-		if( until ) {
-			return "After \""+cdd1+"\" until \""+cdd2+"\", ";
-		} else {
->>>>>>> 67bb60ea
-			return "After \""+cdd1+"\", ";
-		}
-	};
-}
+package srParse;
+
+import pea.CDD;
+
+public class srParseScopeAfter extends srParseScope{
+
+	public srParseScopeAfter(CDD cdd1)
+	{
+		this.cdd1=cdd1;
+	}
+	
+	public String toString()
+	{
+			return "After \""+cdd1+"\", ";
+	};
+}
+