package srParse;


<<<<<<< HEAD
=======
import pea.BooleanDecision;
>>>>>>> 67bb60ea
import pea.CDD;


public abstract class srParseScope {

	@Override
	public abstract String toString();
	
	//note that q is always first, and r always second var in pattern (in contrast to dokumentation)
	protected CDD cdd1;
	protected CDD cdd2;
	
	public srParseScope()
	{
		cdd1=null;//q_cdd_default;
		cdd2=null;//r_cdd_default;
	}

	public CDD getCdd1() {
		return cdd1;
	}

	public void setCdd1(CDD cdd1) {
		this.cdd1 = cdd1;
	}

	public CDD getCdd2() {
		return cdd2;
	}

	public void setCdd2(CDD cdd2) {
		this.cdd2 = cdd2;
	}
}
<|MERGE_RESOLUTION|>--- conflicted
+++ resolved
@@ -1,41 +1,38 @@
-package srParse;
-
-
-<<<<<<< HEAD
-=======
-import pea.BooleanDecision;
->>>>>>> 67bb60ea
-import pea.CDD;
-
-
-public abstract class srParseScope {
-
-	@Override
-	public abstract String toString();
-	
-	//note that q is always first, and r always second var in pattern (in contrast to dokumentation)
-	protected CDD cdd1;
-	protected CDD cdd2;
-	
-	public srParseScope()
-	{
-		cdd1=null;//q_cdd_default;
-		cdd2=null;//r_cdd_default;
-	}
-
-	public CDD getCdd1() {
-		return cdd1;
-	}
-
-	public void setCdd1(CDD cdd1) {
-		this.cdd1 = cdd1;
-	}
-
-	public CDD getCdd2() {
-		return cdd2;
-	}
-
-	public void setCdd2(CDD cdd2) {
-		this.cdd2 = cdd2;
-	}
-}
+package srParse;
+
+
+import pea.BooleanDecision;
+import pea.CDD;
+
+
+public abstract class srParseScope {
+
+	@Override
+	public abstract String toString();
+	
+	//note that q is always first, and r always second var in pattern (in contrast to dokumentation)
+	protected CDD cdd1;
+	protected CDD cdd2;
+	
+	public srParseScope()
+	{
+		cdd1=null;//q_cdd_default;
+		cdd2=null;//r_cdd_default;
+	}
+
+	public CDD getCdd1() {
+		return cdd1;
+	}
+
+	public void setCdd1(CDD cdd1) {
+		this.cdd1 = cdd1;
+	}
+
+	public CDD getCdd2() {
+		return cdd2;
+	}
+
+	public void setCdd2(CDD cdd2) {
+		this.cdd2 = cdd2;
+	}
+}