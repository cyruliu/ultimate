--- conflicted
+++ resolved
@@ -3,7 +3,6 @@
 import java.io.StringReader;
 
 import java_cup.runtime.Symbol;
-import srParse.pattern.PatternType;
 
 public class ParserTest {
 	static String scopes[] = {
@@ -28,17 +27,10 @@
 		final ReqLexer lexer = new ReqLexer(sr);
 		final ReqParser parser = new ReqParser(lexer);
 		
-<<<<<<< HEAD
-		Symbol goal = parser.parse();
-		PatternType[] patterns = (PatternType[]) goal.value;
-		
-		for (PatternType pat : patterns) {
-=======
 		final Symbol goal = parser.parse();
 		final srParsePattern[] patterns = (srParsePattern[]) goal.value;
 		
 		for (final srParsePattern pat : patterns) {
->>>>>>> 67bb60ea
 			System.out.println(pat);
 		}
 	}
