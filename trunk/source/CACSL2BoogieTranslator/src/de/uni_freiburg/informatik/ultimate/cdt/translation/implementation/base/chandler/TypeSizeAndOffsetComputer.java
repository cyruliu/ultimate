--- conflicted
+++ resolved
@@ -118,13 +118,8 @@
 	     * can be obtained using the {@link TypeSizeAndOffsetComputer#getConstants()}
 	     * and {@link TypeSizeAndOffsetComputer#getAxioms()} methods.
 	     */
-<<<<<<< HEAD
-	    public Expression constructBytesizeExpression(ILocation loc, CType cType, final IASTNode hook) {
+	    public Expression constructBytesizeExpression(final ILocation loc, final CType cType, final IASTNode hook) {
 	    	final SizeTValue value = computeSize(loc, cType, hook);
-=======
-	    public Expression constructBytesizeExpression(final ILocation loc, final CType cType) {
-	    	final SizeTValue value = computeSize(loc, cType);
->>>>>>> 7a7e0612
 	    	return value.asExpression(loc);
 	    }
 
@@ -132,11 +127,8 @@
 	     * @return An Expression that represents the offset (in bytes) at which
 	     * a certain field of a stuct is stored (on the heap).
 	     */
-<<<<<<< HEAD
-	    public Expression constructOffsetForField(ILocation loc, CStruct cStruct, int fieldIndex, final IASTNode hook) {
-=======
-	    public Expression constructOffsetForField(final ILocation loc, final CStruct cStruct, final int fieldIndex) {
->>>>>>> 7a7e0612
+	    public Expression constructOffsetForField(final ILocation loc, final CStruct cStruct, final int fieldIndex,
+	    		final IASTNode hook) {
 	    	if (!mTypeSizeCache.containsKey(cStruct)) {
 	    		assert !mStructOffsets.containsKey(cStruct) : "both or none";
 	    		computeSize(loc, cStruct, hook);
@@ -145,13 +137,8 @@
 	    	assert offsets.length == cStruct.getFieldCount() : "inconsistent struct";
 	    	return offsets[fieldIndex];
 	    }
-<<<<<<< HEAD
-	    
-	    public Expression constructOffsetForField(ILocation loc, CStruct cStruct, String fieldId, final IASTNode hook) {
-=======
-
-	    public Expression constructOffsetForField(final ILocation loc, final CStruct cStruct, final String fieldId) {
->>>>>>> 7a7e0612
+	    public Expression constructOffsetForField(final ILocation loc, final CStruct cStruct, final String fieldId,
+	    		final IASTNode hook) {
 	    	final int fieldIndex = Arrays.asList(cStruct.getFieldIds()).indexOf(fieldId);
 	    	return constructOffsetForField(loc, cStruct, fieldIndex, hook);
 	    }
@@ -189,12 +176,8 @@
 	    			new Attribute[0], false, varList, null, false);
 			mConstants.add(decl);
 	    }
-
-<<<<<<< HEAD
-		private SizeTValue computeSize(ILocation loc, CType cType, final IASTNode hook) {
-=======
-		private SizeTValue computeSize(final ILocation loc, final CType cType) {
->>>>>>> 7a7e0612
+	    
+		private SizeTValue computeSize(final ILocation loc, final CType cType, final IASTNode hook) {
 			final CType underlyingType = cType.getUnderlyingType();
 			if (underlyingType instanceof CPointer) {
 				if (mTypeSizePointer == null) {
@@ -235,28 +218,14 @@
 			}
 			return result;
 		}
-<<<<<<< HEAD
-		
-		private SizeTValue constructSizeTValue_Array(ILocation loc, CArray cArray, final IASTNode hook) {
-			final List<SizeTValue> factors = new ArrayList<>();
+
+		private SizeTValue constructSizeTValue_Array(final ILocation loc, final CArray cArray, final IASTNode hook) {
+
 			final SizeTValue valueSize = computeSize(loc, cArray.getValueType(), hook);
-			factors.add(valueSize);
-			for (final RValue dim : cArray.getDimensions()) {
-				final SizeTValue dimSize = extractSizeTValue(dim, hook);
-				factors.add(dimSize);
-			}
-			final SizeTValue size = (new SizeTValueAggregator_Multiply()).aggregate(loc, factors);
-=======
-
-		private SizeTValue constructSizeTValue_Array(final ILocation loc, final CArray cArray) {
-
-			final SizeTValue valueSize = computeSize(loc, cArray.getValueType());
-			final SizeTValue factor = extractSizeTValue(cArray.getBound());
+			final SizeTValue factor = extractSizeTValue(cArray.getBound(), hook);
 
 			final SizeTValue size = (new SizeTValueAggregator_Multiply())
 					.aggregate(loc, Arrays.asList(new SizeTValue[] { valueSize, factor }));
-
->>>>>>> 7a7e0612
 			final SizeTValue result;
 			if (mPreferConstantsOverValues) {
 				final Expression sizeConstant = constructTypeSizeConstant(loc, cArray);
@@ -271,14 +240,9 @@
 			}
 			return result;
 		}
-<<<<<<< HEAD
-		
-		private SizeTValue constructSizeTValueAndOffsets_StructAndUnion(ILocation loc, CStruct cStruct, 
+
+		private SizeTValue constructSizeTValueAndOffsets_StructAndUnion(final ILocation loc, final CStruct cStruct,
 				final IASTNode hook) {
-=======
-
-		private SizeTValue constructSizeTValueAndOffsets_StructAndUnion(final ILocation loc, final CStruct cStruct) {
->>>>>>> 7a7e0612
  			if (cStruct.isIncomplete()) {
  				// according to C11 6.5.3.4.1
  				throw new IllegalArgumentException("cannot determine size of incomplete type");
@@ -347,15 +311,9 @@
 			final Axiom axiom = new Axiom(loc, new Attribute[0], isNonNegative);
 			return axiom;
 		}
-<<<<<<< HEAD
-		
-		private SizeTValue extractSizeTValue(RValue rvalue, final IASTNode hook) {
+
+		private SizeTValue extractSizeTValue(final RValue rvalue, final IASTNode hook) {
 			final BigInteger value = mExpressionTranslation.extractIntegerValue(rvalue, hook);
-=======
-
-		private SizeTValue extractSizeTValue(final RValue rvalue) {
-			final BigInteger value = mExpressionTranslation.extractIntegerValue(rvalue);
->>>>>>> 7a7e0612
 			if (value != null) {
 				return new SizeTValue_Integer(value);
 			} else {
