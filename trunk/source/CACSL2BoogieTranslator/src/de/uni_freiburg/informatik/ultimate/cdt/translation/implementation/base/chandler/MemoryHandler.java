--- conflicted
+++ resolved
@@ -1,3003 +1,2884 @@
-/*
- * Copyright (C) 2013-2015 Alexander Nutz (nutz@informatik.uni-freiburg.de)
- * Copyright (C) 2012-2015 Markus Lindenmann (lindenmm@informatik.uni-freiburg.de)
- * Copyright (C) 2012-2015 Matthias Heizmann (heizmann@informatik.uni-freiburg.de)
- * Copyright (C) 2015 University of Freiburg
- *
- * This file is part of the ULTIMATE CACSL2BoogieTranslator plug-in.
- *
- * The ULTIMATE CACSL2BoogieTranslator plug-in is free software: you can redistribute it and/or modify
- * it under the terms of the GNU Lesser General Public License as published
- * by the Free Software Foundation, either version 3 of the License, or
- * (at your option) any later version.
- *
- * The ULTIMATE CACSL2BoogieTranslator plug-in is distributed in the hope that it will be useful,
- * but WITHOUT ANY WARRANTY; without even the implied warranty of
- * MERCHANTABILITY or FITNESS FOR A PARTICULAR PURPOSE.  See the
- * GNU Lesser General Public License for more details.
- *
- * You should have received a copy of the GNU Lesser General Public License
- * along with the ULTIMATE CACSL2BoogieTranslator plug-in. If not, see <http://www.gnu.org/licenses/>.
- *
- * Additional permission under GNU GPL version 3 section 7:
- * If you modify the ULTIMATE CACSL2BoogieTranslator plug-in, or any covered work, by linking
- * or combining it with Eclipse RCP (or a modified version of Eclipse RCP),
- * containing parts covered by the terms of the Eclipse Public License, the
- * licensors of the ULTIMATE CACSL2BoogieTranslator plug-in grant you additional permission
- * to convey the resulting work.
- */
-/**
- * Class that handles translation of memory related operations.
- */
-package de.uni_freiburg.informatik.ultimate.cdt.translation.implementation.base.chandler;
-
-import java.math.BigInteger;
-import java.util.ArrayList;
-import java.util.Arrays;
-import java.util.Collection;
-import java.util.Collections;
-import java.util.HashSet;
-import java.util.LinkedHashMap;
-import java.util.List;
-import java.util.Map;
-import java.util.Set;
-import java.util.function.Function;
-
-import org.eclipse.cdt.core.dom.ast.IASTBinaryExpression;
-import org.eclipse.cdt.core.dom.ast.IASTNode;
-
-import de.uni_freiburg.informatik.ultimate.boogie.DeclarationInformation;
-import de.uni_freiburg.informatik.ultimate.boogie.DeclarationInformation.StorageClass;
-import de.uni_freiburg.informatik.ultimate.boogie.ExpressionFactory;
-import de.uni_freiburg.informatik.ultimate.boogie.StatementFactory;
-import de.uni_freiburg.informatik.ultimate.boogie.ast.ASTType;
-import de.uni_freiburg.informatik.ultimate.boogie.ast.ArrayAccessExpression;
-import de.uni_freiburg.informatik.ultimate.boogie.ast.ArrayLHS;
-import de.uni_freiburg.informatik.ultimate.boogie.ast.ArrayStoreExpression;
-import de.uni_freiburg.informatik.ultimate.boogie.ast.ArrayType;
-import de.uni_freiburg.informatik.ultimate.boogie.ast.AssertStatement;
-import de.uni_freiburg.informatik.ultimate.boogie.ast.AssignmentStatement;
-import de.uni_freiburg.informatik.ultimate.boogie.ast.AssumeStatement;
-import de.uni_freiburg.informatik.ultimate.boogie.ast.Attribute;
-import de.uni_freiburg.informatik.ultimate.boogie.ast.BinaryExpression;
-import de.uni_freiburg.informatik.ultimate.boogie.ast.BinaryExpression.Operator;
-import de.uni_freiburg.informatik.ultimate.boogie.ast.Body;
-import de.uni_freiburg.informatik.ultimate.boogie.ast.CallStatement;
-import de.uni_freiburg.informatik.ultimate.boogie.ast.Declaration;
-import de.uni_freiburg.informatik.ultimate.boogie.ast.EnsuresSpecification;
-import de.uni_freiburg.informatik.ultimate.boogie.ast.Expression;
-import de.uni_freiburg.informatik.ultimate.boogie.ast.HavocStatement;
-import de.uni_freiburg.informatik.ultimate.boogie.ast.IdentifierExpression;
-import de.uni_freiburg.informatik.ultimate.boogie.ast.LeftHandSide;
-import de.uni_freiburg.informatik.ultimate.boogie.ast.LoopInvariantSpecification;
-import de.uni_freiburg.informatik.ultimate.boogie.ast.ModifiesSpecification;
-import de.uni_freiburg.informatik.ultimate.boogie.ast.PrimitiveType;
-import de.uni_freiburg.informatik.ultimate.boogie.ast.Procedure;
-import de.uni_freiburg.informatik.ultimate.boogie.ast.QuantifierExpression;
-import de.uni_freiburg.informatik.ultimate.boogie.ast.RequiresSpecification;
-import de.uni_freiburg.informatik.ultimate.boogie.ast.Specification;
-import de.uni_freiburg.informatik.ultimate.boogie.ast.Statement;
-import de.uni_freiburg.informatik.ultimate.boogie.ast.StructAccessExpression;
-import de.uni_freiburg.informatik.ultimate.boogie.ast.StructConstructor;
-import de.uni_freiburg.informatik.ultimate.boogie.ast.UnaryExpression;
-import de.uni_freiburg.informatik.ultimate.boogie.ast.VarList;
-import de.uni_freiburg.informatik.ultimate.boogie.ast.VariableDeclaration;
-import de.uni_freiburg.informatik.ultimate.boogie.ast.VariableLHS;
-import de.uni_freiburg.informatik.ultimate.boogie.ast.WhileStatement;
-import de.uni_freiburg.informatik.ultimate.boogie.type.BoogieArrayType;
-import de.uni_freiburg.informatik.ultimate.boogie.type.BoogieType;
-import de.uni_freiburg.informatik.ultimate.cdt.translation.implementation.CACSLLocation;
-import de.uni_freiburg.informatik.ultimate.cdt.translation.implementation.LocationFactory;
-import de.uni_freiburg.informatik.ultimate.cdt.translation.implementation.base.CTranslationUtil;
-import de.uni_freiburg.informatik.ultimate.cdt.translation.implementation.base.HandlerHandler;
-import de.uni_freiburg.informatik.ultimate.cdt.translation.implementation.base.TypeHandler;
-import de.uni_freiburg.informatik.ultimate.cdt.translation.implementation.base.chandler.AMemoryModel.ReadWriteDefinition;
-import de.uni_freiburg.informatik.ultimate.cdt.translation.implementation.base.expressiontranslation.ExpressionTranslation;
-import de.uni_freiburg.informatik.ultimate.cdt.translation.implementation.container.AuxVarInfo;
-import de.uni_freiburg.informatik.ultimate.cdt.translation.implementation.container.c.CArray;
-import de.uni_freiburg.informatik.ultimate.cdt.translation.implementation.container.c.CEnum;
-import de.uni_freiburg.informatik.ultimate.cdt.translation.implementation.container.c.CNamed;
-import de.uni_freiburg.informatik.ultimate.cdt.translation.implementation.container.c.CPointer;
-import de.uni_freiburg.informatik.ultimate.cdt.translation.implementation.container.c.CPrimitive;
-import de.uni_freiburg.informatik.ultimate.cdt.translation.implementation.container.c.CPrimitive.CPrimitiveCategory;
-import de.uni_freiburg.informatik.ultimate.cdt.translation.implementation.container.c.CPrimitive.CPrimitives;
-import de.uni_freiburg.informatik.ultimate.cdt.translation.implementation.container.c.CStruct;
-import de.uni_freiburg.informatik.ultimate.cdt.translation.implementation.container.c.CType;
-import de.uni_freiburg.informatik.ultimate.cdt.translation.implementation.exception.UnsupportedSyntaxException;
-import de.uni_freiburg.informatik.ultimate.cdt.translation.implementation.result.ExpressionResult;
-import de.uni_freiburg.informatik.ultimate.cdt.translation.implementation.result.ExpressionResultBuilder;
-import de.uni_freiburg.informatik.ultimate.cdt.translation.implementation.result.HeapLValue;
-import de.uni_freiburg.informatik.ultimate.cdt.translation.implementation.result.LRValue;
-import de.uni_freiburg.informatik.ultimate.cdt.translation.implementation.result.LRValueFactory;
-import de.uni_freiburg.informatik.ultimate.cdt.translation.implementation.result.LocalLValue;
-import de.uni_freiburg.informatik.ultimate.cdt.translation.implementation.result.RValue;
-import de.uni_freiburg.informatik.ultimate.cdt.translation.implementation.util.SFO;
-import de.uni_freiburg.informatik.ultimate.cdt.translation.interfaces.Dispatcher;
-import de.uni_freiburg.informatik.ultimate.cdt.translation.interfaces.handler.INameHandler;
-import de.uni_freiburg.informatik.ultimate.cdt.translation.interfaces.handler.ITypeHandler;
-import de.uni_freiburg.informatik.ultimate.core.lib.models.annotation.Check;
-import de.uni_freiburg.informatik.ultimate.core.lib.models.annotation.Check.Spec;
-import de.uni_freiburg.informatik.ultimate.core.lib.models.annotation.Overapprox;
-import de.uni_freiburg.informatik.ultimate.core.model.models.ILocation;
-import de.uni_freiburg.informatik.ultimate.core.model.preferences.IPreferenceProvider;
-import de.uni_freiburg.informatik.ultimate.plugins.generator.cacsl2boogietranslator.preferences.CACSLPreferenceInitializer;
-import de.uni_freiburg.informatik.ultimate.plugins.generator.cacsl2boogietranslator.preferences.CACSLPreferenceInitializer.MemoryModel;
-import de.uni_freiburg.informatik.ultimate.plugins.generator.cacsl2boogietranslator.preferences.CACSLPreferenceInitializer.PointerCheckMode;
-import de.uni_freiburg.informatik.ultimate.util.datastructures.LinkedScopedHashMap;
-
-/**
- * @author Markus Lindenmann
- */
-public class MemoryHandler {
-
-	private static final boolean SUPPORT_FLOATS_ON_HEAP = true;
-	private static final String FLOAT_ON_HEAP_UNSOUND_MESSAGE =
-			"Analysis for floating types on heap by default disabled (soundness first).";
-
-	/**
-	 * The "~size" variable identifier.
-	 */
-	private static final String SIZE = "~size";
-	/**
-	 * The "~addr" variable identifier.
-	 */
-	private static final String ADDR = "~addr";
-
-	/**
-	 * Add also implementations of malloc, free, write and read functions. TODO: details
-	 */
-	private static final boolean ADD_IMPLEMENTATIONS = false;
-
-	private final PointerCheckMode mPointerBaseValidity;
-	private final PointerCheckMode mCheckPointerSubtractionAndComparisonValidity;
-	private final PointerCheckMode mPointerTargetFullyAllocated;
-	// private final boolean mCheckFreeValid;
-
-	// needed for adding modifies clauses
-	private final ITypeHandler mTypeHandler;
-
-	/**
-	 * This set contains those pointers that we have to malloc at the beginning of the current scope;
-	 */
-	private final LinkedScopedHashMap<LocalLValueILocationPair, Integer> mVariablesToBeMalloced;
-	/**
-	 * This set contains those pointers that we have to free at the end of the current scope;
-	 */
-	private final LinkedScopedHashMap<LocalLValueILocationPair, Integer> mVariablesToBeFreed;
-
-	private final ExpressionTranslation mExpressionTranslation;
-
-	private final TypeSizeAndOffsetComputer mTypeSizeAndOffsetComputer;
-	private final TypeSizes mTypeSizes;
-	private final RequiredMemoryModelFeatures mRequiredMemoryModelFeatures;
-	private final AMemoryModel mMemoryModel;
-	private final INameHandler mNameHandler;
-	private final MemoryModel mMemoryModelPreference;
-	private final IBooleanArrayHelper mBooleanArrayHelper;
-	private final boolean mFpToIeeeBvExtension;
-	private final IPreferenceProvider mPreferences;
-	private final BoogieTypeHelper mBoogieTypeHelper;
-	private final ProcedureManager mProcedureManager;
-	private final FunctionHandler mFunctionHandler;
-	public Map<MemoryModelDeclarations, MemoryModelDeclarationInfo> mMemoryModelDeclarationInfos;
-
-	HandlerHandler mHandlerHandler;
-
-	/**
-	 * Constructor.
-	 *
-	 * @param typeHandler
-	 * @param checkPointerValidity
-	 * @param typeSizeComputer
-	 * @param bitvectorTranslation
-	 * @param nameHandler
-	 * @param boogieTypeHelper
-	 */
-	public MemoryHandler(final HandlerHandler handlerHandler, final boolean checkPointerValidity,
-			final TypeSizes typeSizes,
-			final boolean bitvectorTranslation, final INameHandler nameHandler, final boolean smtBoolArrayWorkaround,
-			final IPreferenceProvider prefs) {
-		mHandlerHandler = handlerHandler;
-		handlerHandler.setMemoryHandler(this);
-
-		mTypeHandler = handlerHandler.getTypeHandler();
-		mTypeSizes = typeSizes;
-		mFunctionHandler = handlerHandler.getFunctionHandler();
-		mExpressionTranslation = handlerHandler.getExpressionTranslation();
-		mNameHandler = nameHandler;
-		mRequiredMemoryModelFeatures = new RequiredMemoryModelFeatures();
-		if (smtBoolArrayWorkaround) {
-			if (bitvectorTranslation) {
-				mBooleanArrayHelper = new BooleanArrayHelper_Bitvector();
-			} else {
-				mBooleanArrayHelper = new BooleanArrayHelper_Integer();
-			}
-		} else {
-			mBooleanArrayHelper = new BooleanArrayHelper_Bool();
-		}
-
-		mPreferences = prefs;
-
-		// read preferences from settings
-		mPointerBaseValidity =
-				prefs.getEnum(CACSLPreferenceInitializer.LABEL_CHECK_POINTER_VALIDITY, PointerCheckMode.class);
-		mPointerTargetFullyAllocated =
-				prefs.getEnum(CACSLPreferenceInitializer.LABEL_CHECK_POINTER_ALLOC, PointerCheckMode.class);
-		// mCheckFreeValid = prefs.getBoolean(CACSLPreferenceInitializer.LABEL_CHECK_FREE_VALID);
-		mCheckPointerSubtractionAndComparisonValidity =
-				prefs.getEnum(CACSLPreferenceInitializer.LABEL_CHECK_POINTER_SUBTRACTION_AND_COMPARISON_VALIDITY,
-						PointerCheckMode.class);
-		mMemoryModelPreference = prefs.getEnum(CACSLPreferenceInitializer.LABEL_MEMORY_MODEL, MemoryModel.class);
-		mFpToIeeeBvExtension = prefs.getBoolean(CACSLPreferenceInitializer.LABEL_FP_TO_IEEE_BV_EXTENSION);
-
-		final MemoryModel memoryModelPreference = mMemoryModelPreference;
-		final AMemoryModel memoryModel = getMemoryModel(bitvectorTranslation, memoryModelPreference);
-		mMemoryModel = memoryModel;
-		mVariablesToBeMalloced = new LinkedScopedHashMap<>();
-		mVariablesToBeFreed = new LinkedScopedHashMap<>();
-
-		mTypeSizeAndOffsetComputer = handlerHandler.getTypeSizeAndOffsetComputer();
-
-		mBoogieTypeHelper = handlerHandler.getBoogieTypeHelper();
-		mProcedureManager = handlerHandler.getProcedureManager();
-
-		mMemoryModelDeclarationInfos = new LinkedHashMap<>();
-	}
-
-	private AMemoryModel getMemoryModel(final boolean bitvectorTranslation, final MemoryModel memoryModelPreference)
-			throws AssertionError {
-		final AMemoryModel memoryModel;
-		if (bitvectorTranslation) {
-			switch (memoryModelPreference) {
-			case HoenickeLindenmann_1ByteResolution:
-				memoryModel = new MemoryModel_SingleBitprecise(1, mTypeSizes, (TypeHandler) mTypeHandler,
-						mExpressionTranslation);
-				break;
-			case HoenickeLindenmann_2ByteResolution:
-				memoryModel = new MemoryModel_SingleBitprecise(2, mTypeSizes, (TypeHandler) mTypeHandler,
-						mExpressionTranslation);
-				break;
-			case HoenickeLindenmann_4ByteResolution:
-				memoryModel = new MemoryModel_SingleBitprecise(4, mTypeSizes, (TypeHandler) mTypeHandler,
-						mExpressionTranslation);
-				break;
-			case HoenickeLindenmann_8ByteResolution:
-				memoryModel = new MemoryModel_SingleBitprecise(8, mTypeSizes, (TypeHandler) mTypeHandler,
-						mExpressionTranslation);
-				break;
-			case HoenickeLindenmann_Original:
-				memoryModel = new MemoryModel_MultiBitprecise(mTypeSizes, mTypeHandler, mExpressionTranslation);
-				break;
-			default:
-				throw new AssertionError("unknown value");
-			}
-		} else {
-			switch (memoryModelPreference) {
-			case HoenickeLindenmann_Original:
-				memoryModel = new MemoryModel_Unbounded(mTypeSizes, mTypeHandler, mExpressionTranslation);
-				break;
-			case HoenickeLindenmann_1ByteResolution:
-			case HoenickeLindenmann_2ByteResolution:
-			case HoenickeLindenmann_4ByteResolution:
-			case HoenickeLindenmann_8ByteResolution:
-				throw new UnsupportedOperationException(
-						"Memory model " + mMemoryModelPreference + " only available in bitprecise translation");
-			default:
-				throw new AssertionError("unknown value");
-			}
-		}
-		return memoryModel;
-	}
-
-	public RequiredMemoryModelFeatures getRequiredMemoryModelFeatures() {
-		return mRequiredMemoryModelFeatures;
-	}
-
-	public AMemoryModel getMemoryModel() {
-		return mMemoryModel;
-	}
-
-	public Expression calculateSizeOf(final ILocation loc, final CType cType, final IASTNode hook) {
-		return mTypeSizeAndOffsetComputer.constructBytesizeExpression(loc, cType, hook);
-	}
-
-	/**
-	 * Returns declarations needed for the memory model (right now we use the Hoenicke-Lindenmann memory model).
-	 * Depending on the translated program this may include any or all of the following:
-	 * <li>declarations of the arrays #valid, #length, #memory_int, etc.
-	 * <li>declarations of the procedures Ultimate.alloc, Ultimate.dealloc, read_int, write_int, etc.
-	 *
-	 * Note that this method only returns procedure implementations (if there are any). The corresponding declarations
-	 * are introduced by registering the procedures in the FunctionHandler. The FunctionHandler will add them to the
-	 * program.
-	 *
-	 * @param main
-	 *            a reference to the main dispatcher.
-	 * @param tuLoc
-	 *            location to use for declarations. Usually this will be the location of the TranslationUnit.
-	 * @return a set of declarations.
-	 */
-	public ArrayList<Declaration> declareMemoryModelInfrastructure(final Dispatcher main, final ILocation tuLoc,
-			final IASTNode hook) {
-		final ArrayList<Declaration> decl = new ArrayList<>();
-		if (!mRequiredMemoryModelFeatures.isMemoryModelInfrastructureRequired()
-				&& mRequiredMemoryModelFeatures.getRequiredMemoryModelDeclarations().isEmpty()) {
-			return decl;
-		}
-
-		decl.add(constructNullPointerConstant());
-		// TODO should we introduce the commented out conditions -- right now it seems safe to always declare the base
-		// arrays and functions
-		// if
-		// (getRequiredMemoryModelFeatures().getRequiredMemoryModelDeclarations().contains(MemoryModelDeclarations.Ultimate_Valid))
-		// {
-		decl.add(constructValidArrayDeclaration());
-		// }
-		// if
-		// (getRequiredMemoryModelFeatures().getRequiredMemoryModelDeclarations().contains(MemoryModelDeclarations.Ultimate_Length))
-		// {
-		decl.add(constuctLengthArrayDeclaration());
-		// }
-
-		final Collection<HeapDataArray> heapDataArrays = mMemoryModel.getDataHeapArrays(mRequiredMemoryModelFeatures);
-
-		{// add memory arrays and read/write procedures
-			for (final HeapDataArray heapDataArray : heapDataArrays) {
-				decl.add(constructMemoryArrayDeclaration(tuLoc, heapDataArray.getName(), heapDataArray.getASTType()));
-				// create and add read and write procedure
-				decl.addAll(constructWriteProcedures(main, tuLoc, heapDataArrays, heapDataArray, hook));
-				decl.addAll(constructReadProcedures(main, tuLoc, heapDataArray, hook));
-			}
-		}
-
-		// decl.addAll(declareFree(main, tuLoc));
-		decl.addAll(declareDeallocation(main, tuLoc, hook));
-
-		if (mRequiredMemoryModelFeatures.getRequiredMemoryModelDeclarations()
-				.contains(MemoryModelDeclarations.Ultimate_Alloc)) {
-			decl.addAll(declareMalloc(main, mTypeHandler, tuLoc, hook));
-			// mProcedureManager.addCallGraphNode(MemoryModelDeclarations.Ultimate_Alloc.getName());
-			// mProcedureManager.addModifiedGlobalEntry(MemoryModelDeclarations.Ultimate_Alloc.getName());
-		}
-
-		if (mRequiredMemoryModelFeatures.getRequiredMemoryModelDeclarations()
-				.contains(MemoryModelDeclarations.C_Memset)) {
-			decl.addAll(declareMemset(main, heapDataArrays, hook));
-			// mProcedureManager.addCallGraphNode(MemoryModelDeclarations.C_Memset.getName());
-			// mProcedureManager.addModifiedGlobalEntry(MemoryModelDeclarations.C_Memset.getName());
-		}
-
-		if (mRequiredMemoryModelFeatures.getRequiredMemoryModelDeclarations()
-				.contains(MemoryModelDeclarations.Ultimate_MemInit)) {
-			decl.addAll(declareUltimateMeminit(main, heapDataArrays, hook));
-			// mProcedureManager.addCallGraphNode(MemoryModelDeclarations.Ultimate_MemInit.getName());
-			// mProcedureManager.addModifiedGlobalEntry(MemoryModelDeclarations.Ultimate_MemInit.getName());
-		}
-
-		if (mRequiredMemoryModelFeatures.getRequiredMemoryModelDeclarations()
-				.contains(MemoryModelDeclarations.C_Memcpy)) {
-			decl.addAll(declareMemcpyOrMemmove(main, heapDataArrays, MemoryModelDeclarations.C_Memcpy, hook));
-			// mProcedureManager.addCallGraphNode(MemoryModelDeclarations.C_Memcpy.getName());
-			// mProcedureManager.addModifiedGlobalEntry(MemoryModelDeclarations.C_Memcpy.getName());
-		}
-
-		if (mRequiredMemoryModelFeatures.getRequiredMemoryModelDeclarations()
-				.contains(MemoryModelDeclarations.C_Memmove)) {
-			decl.addAll(declareMemcpyOrMemmove(main, heapDataArrays, MemoryModelDeclarations.C_Memmove, hook));
-			// mProcedureManager.addCallGraphNode(MemoryModelDeclarations.C_Memmove.getName());
-			// mProcedureManager.addModifiedGlobalEntry(MemoryModelDeclarations.C_Memmove.getName());
-		}
-		assert assertContainsNodeProcedureDeclarations(decl) : "add procedure declarations via function handler!";
-		return decl;
-	}
-
-	/**
-	 * Check that there is no procedure declaration (i.e. a Procedure without a body) in the given set of Declarations.
-	 *
-	 * @param decl
-	 * @return
-	 */
-	private boolean assertContainsNodeProcedureDeclarations(final Collection<Declaration> decl) {
-		for (final Declaration d : decl) {
-			if (d instanceof Procedure && ((Procedure) d).getBody() == null) {
-				assert false : "found a procedure declaration";
-				return false;
-			}
-		}
-		return true;
-	}
-
-	private VariableDeclaration constuctLengthArrayDeclaration() {
-		// var #length : [int]int;
-		final ILocation ignoreLoc = LocationFactory.createIgnoreCLocation();
-		final ASTType pointerComponentType =
-				mTypeHandler.cType2AstType(ignoreLoc, mExpressionTranslation.getCTypeOfPointerComponents());
-		final BoogieType boogieType =
-				BoogieType.createArrayType(0, new BoogieType[] { (BoogieType) pointerComponentType.getBoogieType() },
-						(BoogieType) pointerComponentType.getBoogieType());
-		final ASTType lengthType = new ArrayType(ignoreLoc, boogieType, new String[0],
-				new ASTType[] { pointerComponentType }, pointerComponentType);
-		final VarList vlL = new VarList(ignoreLoc, new String[] { SFO.LENGTH }, lengthType);
-		return new VariableDeclaration(ignoreLoc, new Attribute[0], new VarList[] { vlL });
-	}
-
-	private VariableDeclaration constructValidArrayDeclaration() {
-		// var #valid : [int]bool;
-		final ILocation ignoreLoc = LocationFactory.createIgnoreCLocation();
-		final ASTType pointerComponentType =
-				mTypeHandler.cType2AstType(ignoreLoc, mExpressionTranslation.getCTypeOfPointerComponents());
-		final BoogieType boogieType =
-				BoogieType.createArrayType(0, new BoogieType[] { (BoogieType) pointerComponentType.getBoogieType() },
-						(BoogieType) mBooleanArrayHelper.constructBoolReplacementType().getBoogieType());
-		final ASTType validType = new ArrayType(ignoreLoc, boogieType, new String[0],
-				new ASTType[] { pointerComponentType }, mBooleanArrayHelper.constructBoolReplacementType());
-		final VarList vlV =
-				new VarList(ignoreLoc, new String[] { MemoryModelDeclarations.Ultimate_Valid.getName() }, validType);
-		return new VariableDeclaration(ignoreLoc, new Attribute[0], new VarList[] { vlV });
-	}
-
-	private VariableDeclaration constructNullPointerConstant() {
-		// NULL Pointer
-		final ILocation ignoreLoc = LocationFactory.createIgnoreCLocation();
-		final VariableDeclaration result = new VariableDeclaration(ignoreLoc, new Attribute[0], new VarList[] {
-				new VarList(ignoreLoc, new String[] { SFO.NULL }, mTypeHandler.constructPointerType(ignoreLoc)) });
-		return result;
-	}
-
-	private List<Declaration> declareUltimateMeminit(final Dispatcher main,
-			final Collection<HeapDataArray> heapDataArrays, final IASTNode hook) {
-		final ArrayList<Declaration> decls = new ArrayList<>();
-		final ILocation ignoreLoc = LocationFactory.createIgnoreCLocation();
-
-		final String inParamPtr = "#ptr";
-		final String inParamAmountOfFields = "#amountOfFields";
-		final String inParamSizeOfFields = "#sizeOfFields";
-		final String inParamProduct = "#product";
-		final String procName = MemoryModelDeclarations.Ultimate_MemInit.getName();
-
-		final VarList[] inParams;
-		final VarList[] outParams;
-		{
-			final VarList inParamPtrVl =
-					new VarList(ignoreLoc, new String[] { inParamPtr }, mTypeHandler.constructPointerType(ignoreLoc));
-			final VarList inParamAmountOfFieldsVl = new VarList(ignoreLoc, new String[] { inParamAmountOfFields },
-					mTypeHandler.cType2AstType(ignoreLoc, mTypeSizeAndOffsetComputer.getSizeT()));
-			final VarList inParamSizeOfFieldsVl = new VarList(ignoreLoc, new String[] { inParamSizeOfFields },
-					mTypeHandler.cType2AstType(ignoreLoc, mTypeSizeAndOffsetComputer.getSizeT()));
-			final VarList inParamProductVl = new VarList(ignoreLoc, new String[] { inParamProduct },
-					mTypeHandler.cType2AstType(ignoreLoc, mTypeSizeAndOffsetComputer.getSizeT()));
-
-			inParams = new VarList[] { inParamPtrVl, inParamAmountOfFieldsVl, inParamSizeOfFieldsVl, inParamProductVl };
-			outParams = new VarList[] {};
-		}
-
-		{
-
-			final Procedure memCpyProcDecl = new Procedure(ignoreLoc, new Attribute[0], procName, new String[0],
-					inParams, outParams, new Specification[0], null);
-
-			mProcedureManager.beginCustomProcedure(main, ignoreLoc, procName, memCpyProcDecl);
-		}
-
-		final List<VariableDeclaration> decl = new ArrayList<>();
-		final CPrimitive sizeT = mTypeSizeAndOffsetComputer.getSizeT();
-		// final String loopCtr = mNameHandler.getTempVarUID(SFO.AUXVAR.LOOPCTR, sizeT);
-		// final ASTType astType = mTypeHandler.cType2AstType(ignoreLoc, sizeT);
-		// final VarList lcvl = new VarList(ignoreLoc, new String[] { loopCtr }, astType);
-		// final VariableDeclaration loopCtrDec =
-		// new VariableDeclaration(ignoreLoc, new Attribute[0], new VarList[] { lcvl });
-		final AuxVarInfo loopCtrAux = AuxVarInfo.constructAuxVarInfo(ignoreLoc, main, sizeT, SFO.AUXVAR.LOOPCTR);
-		decl.add(loopCtrAux.getVarDec());
-
-		final Expression zero = mExpressionTranslation.constructLiteralForIntegerType(ignoreLoc,
-				new CPrimitive(CPrimitives.UCHAR), BigInteger.ZERO);
-		final List<Statement> loopBody =
-				constructMemsetLoopBody(heapDataArrays, loopCtrAux, inParamPtr, zero, procName, hook);
-
-		final IdentifierExpression inParamProductExpr = // new IdentifierExpression(ignoreLoc, inParamProduct);
-				ExpressionFactory.constructIdentifierExpression(ignoreLoc, mBoogieTypeHelper.getBoogieTypeForSizeT(),
-						inParamProduct, new DeclarationInformation(StorageClass.LOCAL, procName));
-
-		final Expression stepsize;
-		if (mMemoryModel instanceof MemoryModel_SingleBitprecise) {
-			final int resolution = ((MemoryModel_SingleBitprecise) mMemoryModel).getResolution();
-			stepsize = mExpressionTranslation.constructLiteralForIntegerType(ignoreLoc, sizeT,
-					BigInteger.valueOf(resolution));
-		} else {
-			final IdentifierExpression inParamSizeOfFieldsExpr =
-					// new IdentifierExpression(ignoreLoc, inParamSizeOfFields);
-					ExpressionFactory.constructIdentifierExpression(ignoreLoc, BoogieType.TYPE_INT, inParamSizeOfFields,
-							new DeclarationInformation(StorageClass.LOCAL, procName));
-
-			stepsize = inParamSizeOfFieldsExpr;
-		}
-
-		final List<Statement> stmt =
-				constructCountingLoop(inParamProductExpr, loopCtrAux, stepsize, loopBody, procName);
-
-		final Body procBody = mProcedureManager.constructBody(ignoreLoc,
-				decl.toArray(new VariableDeclaration[decl.size()]), stmt.toArray(new Statement[stmt.size()]), procName);
-
-		// make the specifications
-		// final ArrayList<Specification> specs = new ArrayList<>();
-
-		// EDIT: the function handler should completely deal with modifies clauses if we announce them correctly
-		// add modifies spec
-		// final ModifiesSpecification modifiesSpec = announceModifiedGlobals(proc, heapDataArrays);
-		// specs.add(modifiesSpec);
-		// announceModifiedGlobals(procName, heapDataArrays);
-		// heapDataArrays.forEach(
-		// heapDataArray -> mProcedureManager.addModifiedGlobal(procName, heapDataArray.getVariableLHS()));
-
-		// add the procedure declaration
-		// final Procedure memCpyProcDecl = new Procedure(ignoreLoc, new Attribute[0], procName, new String[0],
-		// inParams,
-		// outParams, new Specification[0], null);
-		// outParams, specs.toArray(new Specification[specs.size()]), null);
-		// decls.add(memCpyProcDecl);
-		// mProcedureManager.registerProcedureDeclaration(procName, memCpyProcDecl);
-
-		// add the procedure implementation
-		final Procedure memCpyProc = new Procedure(ignoreLoc, new Attribute[0], procName, new String[0], inParams,
-				outParams, null, procBody);
-		decls.add(memCpyProc);
-
-		mProcedureManager.endCustomProcedure(main, procName);
-		return decls;
-	}
-
-	public CallStatement constructUltimateMeminitCall(final ILocation loc, final Expression amountOfFields,
-			final Expression sizeOfFields, final Expression product, final Expression pointer) {
-		requireMemoryModelFeature(MemoryModelDeclarations.Ultimate_MemInit);
-		return StatementFactory.constructCallStatement(loc, false, new VariableLHS[0],
-				MemoryModelDeclarations.Ultimate_MemInit.getName(),
-				new Expression[] { pointer, amountOfFields, sizeOfFields, product });
-	}
-
-	// /**
-	// * Tell mProcedureManager that procedure proc modifies all heapDataArrays. Retruns modifies specification.
-	// */
-	// private ModifiesSpecification announceModifiedGlobals(final String proc,
-	// final Collection<HeapDataArray> heapDataArrays) {
-	// final ILocation ignoreLoc = LocationFactory.createIgnoreCLocation();
-	// final ArrayList<VariableLHS> modifiesLHSs = new ArrayList<>();
-	// for (final HeapDataArray hda : heapDataArrays) {
-	// final String memArrayName = hda.getVariableName();
-	// modifiesLHSs.add(new VariableLHS(ignoreLoc, memArrayName));
-	//
-	//// mProcedureManager.addCallGraphNode(proc);
-	// mProcedureManager.addModifiedGlobal(proc, memArrayName);
-	// }
-	// return new ModifiesSpecification(ignoreLoc, false, modifiesLHSs.toArray(new VariableLHS[modifiesLHSs.size()]));
-	// }
-
-	/**
-	 * Construct specification and implementation for our Boogie representation of the memcpy and memmove functions
-	 * defined in 7.24.2.1 of C11.
-	 *
-	 * void *memcpy(void * restrict s1, const void * restrict s2, size_t n);
-	 *
-	 * void* memmove( void* dest, const void* src, size_t count );
-	 *
-	 * @param main
-	 * @param heapDataArrays
-	 * @return
-	 */
-	private List<Declaration> declareMemcpyOrMemmove(final Dispatcher main,
-			final Collection<HeapDataArray> heapDataArrays, final MemoryModelDeclarations memCopyOrMemMove,
-			final IASTNode hook) {
-		assert memCopyOrMemMove == MemoryModelDeclarations.C_Memcpy
-				|| memCopyOrMemMove == MemoryModelDeclarations.C_Memmove;
-
-		final List<Declaration> memCpyDecl = new ArrayList<>();
-		final ILocation ignoreLoc = LocationFactory.createIgnoreCLocation();
-
-		final VarList inPDest =
-				new VarList(ignoreLoc, new String[] { SFO.MEMCPY_DEST }, mTypeHandler.constructPointerType(ignoreLoc));
-		final VarList inPSrc =
-				new VarList(ignoreLoc, new String[] { SFO.MEMCPY_SRC }, mTypeHandler.constructPointerType(ignoreLoc));
-		final VarList inPSize = new VarList(ignoreLoc, new String[] { SFO.MEMCPY_SIZE },
-				mTypeHandler.cType2AstType(ignoreLoc, mTypeSizeAndOffsetComputer.getSizeT()));
-		final VarList outP =
-				new VarList(ignoreLoc, new String[] { SFO.RES }, mTypeHandler.constructPointerType(ignoreLoc));
-		final VarList[] inParams = new VarList[] { inPDest, inPSrc, inPSize };
-		final VarList[] outParams = new VarList[] { outP };
-
-		{
-			final Procedure memCpyProcDecl = new Procedure(ignoreLoc, new Attribute[0], memCopyOrMemMove.getName(),
-					new String[0], inParams, outParams, new Specification[0], null);
-			mProcedureManager.beginCustomProcedure(main, ignoreLoc, memCopyOrMemMove.getName(), memCpyProcDecl);
-		}
-
-		final List<VariableDeclaration> decl = new ArrayList<>();
-		final CPrimitive sizeT = mTypeSizeAndOffsetComputer.getSizeT();
-
-		// final String loopCtr = mNameHandler.getTempVarUID(SFO.AUXVAR.LOOPCTR, sizeT);
-		// final ASTType astType = mTypeHandler.cType2AstType(ignoreLoc, sizeT);
-		// final VarList lcvl = new VarList(ignoreLoc, new String[] { loopCtr }, astType);
-		// final VariableDeclaration loopCtrDec =
-		// new VariableDeclaration(ignoreLoc, new Attribute[0], new VarList[] { lcvl });
-		final AuxVarInfo loopCtrAux = AuxVarInfo.constructAuxVarInfo(ignoreLoc, main, sizeT, SFO.AUXVAR.LOOPCTR);
-		decl.add(loopCtrAux.getVarDec());
-
-		final List<Statement> loopBody = constructMemcpyOrMemmoveLoopBody(heapDataArrays, loopCtrAux, SFO.MEMCPY_DEST,
-				SFO.MEMCPY_SRC, memCopyOrMemMove.getName(), hook);
-
-		final IdentifierExpression sizeIdExprBody = // new IdentifierExpression(ignoreLoc, SFO.MEMCPY_SIZE);
-				ExpressionFactory.constructIdentifierExpression(ignoreLoc, mBoogieTypeHelper.getBoogieTypeForSizeT(),
-						SFO.MEMCPY_SIZE,
-						new DeclarationInformation(StorageClass.IMPLEMENTATION_INPARAM, memCopyOrMemMove.getName()));
-
-		final Expression one = mExpressionTranslation.constructLiteralForIntegerType(ignoreLoc,
-				mExpressionTranslation.getCTypeOfPointerComponents(), BigInteger.ONE);
-		final List<Statement> stmt =
-				constructCountingLoop(sizeIdExprBody, loopCtrAux, one, loopBody, memCopyOrMemMove.getName());
-
-		final Body procBody =
-				mProcedureManager.constructBody(ignoreLoc, decl.toArray(new VariableDeclaration[decl.size()]),
-						stmt.toArray(new Statement[stmt.size()]), memCopyOrMemMove.getName());
-
-		// make the specifications
-		final ArrayList<Specification> specs = new ArrayList<>();
-
-		// add modifies spec
-
-		// EDIT: the function handler should completely deal with modifies clauses if we announce them correctly
-		// final ModifiesSpecification modifiesSpec = announceModifiedGlobals(memModelDecl.getName(), heapDataArrays);
-		// specs.add(modifiesSpec);
-		// announceModifiedGlobals(memModelDecl.getName(), heapDataArrays);
-
-		// heapDataArrays.forEach(heapDataArray -> mProcedureManager.addModifiedGlobal(memCopyOrMemMove.getName(),
-		// heapDataArray.getVariableLHS()));
-
-		final IdentifierExpression sizeIdExprDecl = // new IdentifierExpression(ignoreLoc, SFO.MEMCPY_SIZE);
-				ExpressionFactory.constructIdentifierExpression(ignoreLoc, mBoogieTypeHelper.getBoogieTypeForSizeT(),
-						SFO.MEMCPY_SIZE,
-						new DeclarationInformation(StorageClass.PROC_FUNC_INPARAM, memCopyOrMemMove.getName()));
-
-		// add requires #valid[dest!base];
-		specs.addAll(constructPointerBaseValidityCheck(ignoreLoc, SFO.MEMCPY_DEST, memCopyOrMemMove.getName()));
-		// add requires #valid[src!base];
-		specs.addAll(constructPointerBaseValidityCheck(ignoreLoc, SFO.MEMCPY_SRC, memCopyOrMemMove.getName()));
-
-		// add requires (#size + #dest!offset <= #length[#dest!base] && 0 <= #dest!offset)
-		specs.addAll(constructPointerTargetFullyAllocatedCheck(ignoreLoc, sizeIdExprDecl, SFO.MEMCPY_DEST,
-				memCopyOrMemMove.getName()));
-
-		// add requires (#size + #src!offset <= #length[#src!base] && 0 <= #src!offset)
-		specs.addAll(constructPointerTargetFullyAllocatedCheck(ignoreLoc, sizeIdExprDecl, SFO.MEMCPY_SRC,
-				memCopyOrMemMove.getName()));
-
-		if (memCopyOrMemMove == MemoryModelDeclarations.C_Memcpy && false) {
-			// disabled because underapprox. for undefined behavior is ok
-			final RequiresSpecification noOverlapping = constructRequiresSourceDestNoOverlap(ignoreLoc, sizeIdExprDecl);
-			specs.add(noOverlapping);
-		}
-
-		// free ensures #res == dest;
-		final EnsuresSpecification returnValue =
-				mProcedureManager
-						.constructEnsuresSpecification(
-								ignoreLoc, true, ExpressionFactory.newBinaryExpression(ignoreLoc, Operator.COMPEQ,
-										// new IdentifierExpression(ignoreLoc, SFO.RES),
-										ExpressionFactory
-												.constructIdentifierExpression(ignoreLoc,
-														mBoogieTypeHelper.getBoogieTypeForPointerType(), SFO.RES,
-														new DeclarationInformation(StorageClass.PROC_FUNC_OUTPARAM,
-																memCopyOrMemMove.getName())),
-										// new IdentifierExpression(ignoreLoc, SFO.MEMCPY_DEST)));
-										ExpressionFactory.constructIdentifierExpression(
-												ignoreLoc, mBoogieTypeHelper.getBoogieTypeForPointerType(),
-												SFO.MEMCPY_DEST, new DeclarationInformation(
-														StorageClass.PROC_FUNC_INPARAM, memCopyOrMemMove.getName()))),
-								Collections.emptySet());
-		specs.add(returnValue);
-
-		// add the procedure declaration
-		// final Procedure memCpyProcDecl = new Procedure(ignoreLoc, new Attribute[0], memCopyOrMemMove.getName(),
-		// new String[0], inParams, outParams, specs.toArray(new Specification[specs.size()]), null);
-		// memCpyDecl.add(memCpyProcDecl);
-		// mProcedureManager.registerProcedureDeclaration(memCopyOrMemMove.getName(), memCpyProcDecl);
-		mProcedureManager.addSpecificationsToCurrentProcedure(specs);
-
-		// add the procedure implementation
-		final Procedure memCpyProc = new Procedure(ignoreLoc, new Attribute[0], memCopyOrMemMove.getName(),
-				new String[0], inParams, outParams, null, procBody);
-		memCpyDecl.add(memCpyProc);
-
-		mProcedureManager.endCustomProcedure(main, memCopyOrMemMove.getName());
-
-		return memCpyDecl;
-	}
-
-	/**
-	 * Construct a requires-clause that states that {@link SFO#MEMCPY_SRC} and {@link SFO#MEMCPY_DEST} do not overlap.
-	 * The clause is marked as {@link Check} for {@link Spec#UNDEFINED_BEHAVIOR}.
-	 *
-	 * @param loc
-	 *            The location of all expressions used in this requires-clause
-	 * @param sizeIdExpr
-	 *            an identifier expression pointing to the size variable that determines the interval of
-	 *            {@link SFO#MEMCPY_SRC} that should not overlap with {@link SFO#MEMCPY_DEST}.
-	 */
-	private RequiresSpecification constructRequiresSourceDestNoOverlap(final ILocation loc,
-			final IdentifierExpression sizeIdExpr) {
-		// memcpy does not allow overlapping:
-		// add requires dest.base != src.base || src.offset + size < dest.offset || dest.offset + size < src.offset
-		final List<Expression> noOverlapExprs = new ArrayList<>(3);
-		final IdentifierExpression srcpointer =
-				ExpressionFactory.constructIdentifierExpression(loc, mBoogieTypeHelper.getBoogieTypeForPointerType(),
-						SFO.MEMCPY_SRC, new DeclarationInformation(StorageClass.IMPLEMENTATION_INPARAM, SFO.MEMCPY));
-		final IdentifierExpression destpointer =
-				ExpressionFactory.constructIdentifierExpression(loc, mBoogieTypeHelper.getBoogieTypeForPointerType(),
-						SFO.MEMCPY_DEST, new DeclarationInformation(StorageClass.IMPLEMENTATION_INPARAM, SFO.MEMCPY));
-		final Expression srcbase = getPointerBaseAddress(srcpointer, loc);
-		final Expression destbase = getPointerBaseAddress(destpointer, loc);
-		final Expression srcoffset = getPointerOffset(srcpointer, loc);
-		final Expression destoffset = getPointerOffset(destpointer, loc);
-
-		// dest.base != src.base
-		noOverlapExprs.add(ExpressionFactory.newBinaryExpression(loc, Operator.COMPNEQ, srcbase, destbase));
-		// src.offset + size < dest.offset
-
-		noOverlapExprs.add(constructPointerBinaryComparisonExpression(loc, IASTBinaryExpression.op_lessThan,
-				constructPointerBinaryArithmeticExpression(loc, IASTBinaryExpression.op_plus, srcoffset, sizeIdExpr),
-				destoffset));
-
-		// dest.offset + size < src.offset
-		noOverlapExprs.add(constructPointerBinaryComparisonExpression(loc, IASTBinaryExpression.op_lessThan,
-				constructPointerBinaryArithmeticExpression(loc, IASTBinaryExpression.op_plus, destoffset, sizeIdExpr),
-				srcoffset));
-
-		// || over all three
-		final RequiresSpecification noOverlapping =
-				new RequiresSpecification(loc, false, ExpressionFactory.or(loc, noOverlapExprs));
-		new Check(Spec.UNDEFINED_BEHAVIOR).annotate(noOverlapping);
-		return noOverlapping;
-	}
-
-	/**
-	 * Construct loop of the following form, where loopBody is a List of statements and the variables loopConterVariable
-	 * and loopBoundVariable have the translated type of size_t.
-	 *
-	 * loopConterVariable := 0; while (#t~loopctr4 < loopBoundVariable) { ___loopBody___ loopConterVariable :=
-	 * loopConterVariable + 1; }
-	 *
-	 * @param loopBoundVariableExpr
-	 * @param loopCounterVariableId
-	 * @param loopBody
-	 * @return
-	 */
-	private ArrayList<Statement> constructCountingLoop(final Expression loopBoundVariableExpr,
-			final AuxVarInfo loopCounterAux, final Expression loopCounterIncrementExpr, final List<Statement> loopBody,
-			final String surroundingProcedure) {
-		final CACSLLocation ignoreLoc = LocationFactory.createIgnoreCLocation();
-		final ArrayList<Statement> stmt = new ArrayList<>();
-
-		// initialize the counter to 0
-		final Expression zero = mExpressionTranslation.constructLiteralForIntegerType(ignoreLoc,
-				mTypeSizeAndOffsetComputer.getSizeT(), BigInteger.ZERO);
-		stmt.add(StatementFactory.constructAssignmentStatement(ignoreLoc,
-				new LeftHandSide[] { loopCounterAux.getLhs() }, new Expression[] { zero }));
-
-		// final IdentifierExpression loopCounterVariableExpr =
-		// ExpressionFactory.constructIdentifierExpression(ignoreLoc, BoogieType.TYPE_INT, loopCounterVariableId,
-		// new DeclarationInformation(StorageClass.LOCAL, surroundingProcedure));
-
-		final Expression condition = mExpressionTranslation.constructBinaryComparisonExpression(ignoreLoc,
-				IASTBinaryExpression.op_lessThan, loopCounterAux.getExp(), mTypeSizeAndOffsetComputer.getSizeT(),
-				loopBoundVariableExpr, mTypeSizeAndOffsetComputer.getSizeT());
-
-		final ArrayList<Statement> bodyStmt = new ArrayList<>();
-		bodyStmt.addAll(loopBody);
-
-		// increment counter
-		final VariableLHS ctrLHS = loopCounterAux.getLhs();
-		final Expression counterPlusOne =
-				mExpressionTranslation.constructArithmeticExpression(ignoreLoc, IASTBinaryExpression.op_plus,
-						loopCounterAux.getExp(), mExpressionTranslation.getCTypeOfPointerComponents(),
-						loopCounterIncrementExpr, mExpressionTranslation.getCTypeOfPointerComponents());
-		bodyStmt.add(StatementFactory.constructAssignmentStatement(ignoreLoc, new LeftHandSide[] { ctrLHS },
-				new Expression[] { counterPlusOne }));
-
-		final Statement[] whileBody = bodyStmt.toArray(new Statement[bodyStmt.size()]);
-
-		final WhileStatement whileStm =
-				new WhileStatement(ignoreLoc, condition, new LoopInvariantSpecification[0], whileBody);
-		stmt.add(whileStm);
-		return stmt;
-	}
-
-	/**
-	 * Return the assignments that we do in the loop body of our memcpy implementation.
-	 *
-	 * #memory_int[{ base: dest!base, offset: dest!offset + #t~loopctr6 * 1 }] := #memory_int[{ base: src!base, offset:
-	 * src!offset + #t~loopctr6 * 1 }];
-	 *
-	 * @param heapDataArrays
-	 * @param loopCtr
-	 * @param destPtrName
-	 * @param srcPtrName
-	 * @return
-	 */
-	private ArrayList<Statement> constructMemcpyOrMemmoveLoopBody(final Collection<HeapDataArray> heapDataArrays,
-			final AuxVarInfo loopCtr, final String destPtrName, final String srcPtrName,
-			final String surroundingProcedure, final IASTNode hook) {
-
-		final ILocation ignoreLoc = LocationFactory.createIgnoreCLocation();
-		final ArrayList<Statement> result = new ArrayList<>();
-
-		// final IdentifierExpression loopCtrExpr = //new IdentifierExpression(ignoreLoc, loopCtr);
-		// ExpressionFactory.constructIdentifierExpression(ignoreLoc, BoogieType.TYPE_INT, loopCtr,
-		// new DeclarationInformation(StorageClass.LOCAL, surroundingProcedure));
-
-		final IdentifierExpression destPtrExpr = // new IdentifierExpression(ignoreLoc, destPtr);
-				ExpressionFactory.constructIdentifierExpression(ignoreLoc,
-						mBoogieTypeHelper.getBoogieTypeForPointerType(), destPtrName,
-						new DeclarationInformation(StorageClass.IMPLEMENTATION_INPARAM, surroundingProcedure));
-		final IdentifierExpression srcPtrExpr = // new IdentifierExpression(ignoreLoc, srcPtrName);
-				ExpressionFactory.constructIdentifierExpression(ignoreLoc,
-						mBoogieTypeHelper.getBoogieTypeForPointerType(), srcPtrName,
-						new DeclarationInformation(StorageClass.IMPLEMENTATION_INPARAM, surroundingProcedure));
-
-		final Expression currentDest = doPointerArithmetic(IASTBinaryExpression.op_plus, ignoreLoc, destPtrExpr,
-				new RValue(loopCtr.getExp(), mExpressionTranslation.getCTypeOfPointerComponents()),
-				new CPrimitive(CPrimitives.VOID), hook);
-		final Expression currentSrc = doPointerArithmetic(IASTBinaryExpression.op_plus, ignoreLoc, srcPtrExpr,
-				new RValue(loopCtr.getExp(), mExpressionTranslation.getCTypeOfPointerComponents()),
-				new CPrimitive(CPrimitives.VOID), hook);
-		for (final HeapDataArray hda : heapDataArrays) {
-			final ArrayAccessExpression srcAcc = ExpressionFactory.constructNestedArrayAccessExpression(ignoreLoc,
-					hda.getIdentifierExpression(), new Expression[] { currentSrc });
-			final ArrayLHS destAcc = ExpressionFactory.constructNestedArrayLHS(ignoreLoc, hda.getVariableLHS(),
-					new Expression[] { currentDest });
-			result.add(StatementFactory.constructAssignmentStatement(ignoreLoc, new LeftHandSide[] { destAcc },
-					new Expression[] { srcAcc }));
-
-		}
-		return result;
-	}
-
-	private ArrayList<Statement> constructMemsetLoopBody(final Collection<HeapDataArray> heapDataArrays,
-			final AuxVarInfo loopCtr, final String ptr, final Expression valueExpr,
-			final String surroundingProcedureName, final IASTNode hook) {
-
-		final ILocation ignoreLoc = LocationFactory.createIgnoreCLocation();
-		final ArrayList<Statement> result = new ArrayList<>();
-
-		// final IdentifierExpression loopCtrExpr =
-		// ExpressionFactory.constructIdentifierExpression(ignoreLoc, BoogieType.TYPE_INT,
-		// loopCtr, new DeclarationInformation(StorageClass.LOCAL, surroundingProcedureName));
-
-		final IdentifierExpression ptrExpr = ExpressionFactory.constructIdentifierExpression(ignoreLoc,
-				mBoogieTypeHelper.getBoogieTypeForPointerType(), ptr,
-				new DeclarationInformation(StorageClass.IMPLEMENTATION_INPARAM, surroundingProcedureName));
-
-		final Expression currentPtr = doPointerArithmetic(IASTBinaryExpression.op_plus, ignoreLoc, ptrExpr,
-				new RValue(loopCtr.getExp(), mExpressionTranslation.getCTypeOfPointerComponents()),
-				new CPrimitive(CPrimitives.VOID), hook);
-		for (final HeapDataArray hda : heapDataArrays) {
-			final Expression convertedValue;
-			final ExpressionResult exprRes =
-					new ExpressionResult(new RValue(valueExpr, new CPrimitive(CPrimitives.UCHAR)));
-			if (hda.getName().equals(SFO.POINTER)) {
-				mExpressionTranslation.convertIntToInt(ignoreLoc, exprRes,
-						mExpressionTranslation.getCTypeOfPointerComponents());
-				final Expression zero = mExpressionTranslation.constructLiteralForIntegerType(ignoreLoc,
-						mExpressionTranslation.getCTypeOfPointerComponents(), BigInteger.ZERO);
-				convertedValue = constructPointerFromBaseAndOffset(zero, exprRes.mLrVal.getValue(), ignoreLoc);
-			} else {
-				// convert to smallest
-				final List<ReadWriteDefinition> rwds =
-						mMemoryModel.getReadWriteDefinitionForHeapDataArray(hda, getRequiredMemoryModelFeatures());
-				// PRIMITIVE primitive = getCprimitiveThatFitsBest(rwds);
-				final CPrimitives primitive = getCprimitiveThatFitsBest(hda.getSize());
-				mExpressionTranslation.convertIntToInt(ignoreLoc, exprRes, new CPrimitive(primitive));
-				convertedValue = exprRes.mLrVal.getValue();
-			}
-			final ArrayLHS destAcc = ExpressionFactory.constructNestedArrayLHS(ignoreLoc, hda.getVariableLHS(),
-					new Expression[] { currentPtr });
-
-			result.add(StatementFactory.constructAssignmentStatement(ignoreLoc, new LeftHandSide[] { destAcc },
-					new Expression[] { convertedValue }));
-		}
-		return result;
-	}
-
-	/**
-	 * Returns an CPrimitive which is unsigned, integer and not bool that has the smallest bytesize.
-	 */
-	private CPrimitives getCprimitiveThatFitsBest(final List<ReadWriteDefinition> test) {
-		int smallestBytesize = Integer.MAX_VALUE;
-		for (final ReadWriteDefinition rwd : test) {
-			if (rwd.getBytesize() < smallestBytesize) {
-				smallestBytesize = rwd.getBytesize();
-			}
-		}
-		if (smallestBytesize == 0) {
-			// we only have unbounded data types
-			return CPrimitives.UCHAR;
-		}
-		for (final CPrimitives primitive : new CPrimitives[] { CPrimitives.UCHAR, CPrimitives.USHORT, CPrimitives.UINT,
-				CPrimitives.ULONG, CPrimitives.ULONGLONG }) {
-			if (mTypeSizes.getSize(primitive) == smallestBytesize) {
-				return primitive;
-			}
-		}
-		throw new AssertionError("don't know how to store value on heap");
-	}
-
-	/**
-	 * Returns an CPrimitive which is unsigned, integer and not bool that has the smallest bytesize.
-	 */
-	private CPrimitives getCprimitiveThatFitsBest(final int byteSize) {
-		if (byteSize == 0) {
-			// we only have unbounded data types
-			return CPrimitives.UCHAR;
-		}
-		for (final CPrimitives primitive : new CPrimitives[] { CPrimitives.UCHAR, CPrimitives.USHORT, CPrimitives.UINT,
-				CPrimitives.ULONG, CPrimitives.ULONGLONG }) {
-			if (mTypeSizes.getSize(primitive) == byteSize) {
-				return primitive;
-			}
-		}
-		throw new AssertionError("don't know how to store value on heap");
-	}
-
-	/**
-	 * Construct specification and implementation for our Boogie representation of the memset function defined in
-	 * 7.24.6.1 of C11. void *memset(void *s, int c, size_t n);
-	 *
-	 * @param main
-	 * @param heapDataArrays
-	 * @return
-	 */
-	private List<Declaration> declareMemset(final Dispatcher main, final Collection<HeapDataArray> heapDataArrays,
-			final IASTNode hook) {
-		final ArrayList<Declaration> decls = new ArrayList<>();
-		final ILocation ignoreLoc = LocationFactory.createIgnoreCLocation();
-
-		final String inParamPtr = "#ptr";
-		final String inParamValue = "#value";
-		final String inParamAmount = "#amount";
-		final String outParamResult = "#res";
-		final String procName = MemoryModelDeclarations.C_Memset.getName();
-
-		final VarList inParamPtrVl =
-				new VarList(ignoreLoc, new String[] { inParamPtr }, mTypeHandler.constructPointerType(ignoreLoc));
-		final VarList inParamValueVl = new VarList(ignoreLoc, new String[] { inParamValue },
-				mTypeHandler.cType2AstType(ignoreLoc, new CPrimitive(CPrimitives.INT)));
-		final VarList inParamAmountVl = new VarList(ignoreLoc, new String[] { inParamAmount },
-				mTypeHandler.cType2AstType(ignoreLoc, mTypeSizeAndOffsetComputer.getSizeT()));
-		final VarList outParamResultVl =
-				new VarList(ignoreLoc, new String[] { outParamResult }, mTypeHandler.constructPointerType(ignoreLoc));
-
-		final VarList[] inParams = new VarList[] { inParamPtrVl, inParamValueVl, inParamAmountVl };
-		final VarList[] outParams = new VarList[] { outParamResultVl };
-
-		{
-			final Procedure procDecl = new Procedure(ignoreLoc, new Attribute[0], procName, new String[0], inParams,
-					outParams, new Specification[0], null);
-			mProcedureManager.beginCustomProcedure(main, ignoreLoc, procName, procDecl);
-		}
-
-		final List<VariableDeclaration> decl = new ArrayList<>();
-		final CPrimitive sizeT = mTypeSizeAndOffsetComputer.getSizeT();
-		// final String loopCtr = mNameHandler.getTempVarUID(SFO.AUXVAR.LOOPCTR, sizeT);
-		// final ASTType astType = mTypeHandler.cType2AstType(ignoreLoc, sizeT);
-		// final VarList lcvl = new VarList(ignoreLoc, new String[] { loopCtr }, astType);
-		// final VariableDeclaration loopCtrDec =
-		// new VariableDeclaration(ignoreLoc, new Attribute[0], new VarList[] { lcvl });
-		final AuxVarInfo loopCtrAux = AuxVarInfo.constructAuxVarInfo(ignoreLoc, main, sizeT, SFO.AUXVAR.LOOPCTR);
-		decl.add(loopCtrAux.getVarDec());
-
-		// converted value to unsigned char
-		final IdentifierExpression inParamValueExpr = // new IdentifierExpression(ignoreLoc, inParamValue);
-				ExpressionFactory.constructIdentifierExpression(ignoreLoc, BoogieType.TYPE_INT, inParamValue,
-						new DeclarationInformation(StorageClass.IMPLEMENTATION_INPARAM, procName));
-
-		final ExpressionResult exprRes =
-				new ExpressionResult(new RValue(inParamValueExpr, new CPrimitive(CPrimitives.INT)));
-		mExpressionTranslation.convertIntToInt(ignoreLoc, exprRes, new CPrimitive(CPrimitives.UCHAR));
-		final Expression convertedValue = exprRes.mLrVal.getValue();
-
-		final List<Statement> loopBody =
-				constructMemsetLoopBody(heapDataArrays, loopCtrAux, inParamPtr, convertedValue, procName, hook);
-
-		final Expression one = mExpressionTranslation.constructLiteralForIntegerType(ignoreLoc,
-				mTypeSizeAndOffsetComputer.getSizeT(), BigInteger.ONE);
-		final IdentifierExpression inParamAmountExprImpl =
-				ExpressionFactory.constructIdentifierExpression(ignoreLoc, mBoogieTypeHelper.getBoogieTypeForSizeT(),
-						inParamAmount, new DeclarationInformation(StorageClass.IMPLEMENTATION_INPARAM, procName));
-
-		final List<Statement> stmt = constructCountingLoop(inParamAmountExprImpl, loopCtrAux, one, loopBody, procName);
-
-		final Body procBody = mProcedureManager.constructBody(ignoreLoc,
-				decl.toArray(new VariableDeclaration[decl.size()]), stmt.toArray(new Statement[stmt.size()]), procName);
-
-		// make the specifications
-		final ArrayList<Specification> specs = new ArrayList<>();
-
-		// EDIT: the function handler should completely deal with modifies clauses if we announce them correctly
-		// add modifies spec
-		// final ModifiesSpecification modifiesSpec = announceModifiedGlobals(proc, heapDataArrays);
-		// specs.add(modifiesSpec);
-		// announceModifiedGlobals(procName, heapDataArrays);
-		// heapDataArrays.forEach(
-		// heapDataArray -> mProcedureManager.addModifiedGlobal(procName, heapDataArray.getVariableLHS()));
-
-		// add requires #valid[#ptr!base];
-		specs.addAll(constructPointerBaseValidityCheck(ignoreLoc, inParamPtr, procName));
-
-		final IdentifierExpression inParamAmountExprDecl =
-				ExpressionFactory.constructIdentifierExpression(ignoreLoc, mBoogieTypeHelper.getBoogieTypeForSizeT(),
-						inParamAmount, new DeclarationInformation(StorageClass.PROC_FUNC_INPARAM, procName));
-		// add requires (#size + #ptr!offset <= #length[#ptr!base] && 0 <= #ptr!offset);
-		specs.addAll(constructPointerTargetFullyAllocatedCheck(ignoreLoc, inParamAmountExprDecl, inParamPtr, procName));
-
-		// free ensures #res == dest;
-		final EnsuresSpecification returnValue = mProcedureManager.constructEnsuresSpecification(
-				ignoreLoc, true, ExpressionFactory.newBinaryExpression(ignoreLoc, Operator.COMPEQ,
-						// new IdentifierExpression(ignoreLoc, outParamResult),
-						ExpressionFactory.constructIdentifierExpression(ignoreLoc,
-								mBoogieTypeHelper.getBoogieTypeForPointerType(), outParamResult,
-								new DeclarationInformation(StorageClass.PROC_FUNC_OUTPARAM, procName)),
-						// new IdentifierExpression(ignoreLoc, inParamPtr)));
-						ExpressionFactory.constructIdentifierExpression(ignoreLoc,
-								mBoogieTypeHelper.getBoogieTypeForPointerType(), inParamPtr,
-								new DeclarationInformation(StorageClass.PROC_FUNC_INPARAM, procName))),
-				Collections.emptySet());
-
-		specs.add(returnValue);
-
-		// add the procedure declaration
-		// final Procedure procDecl = new Procedure(ignoreLoc, new Attribute[0], procName, new String[0], inParams,
-		// outParams,
-		// specs.toArray(new Specification[specs.size()]), null);
-		// decls.add(procDecl);
-		// mProcedureManager.registerProcedureDeclaration(procName, procDecl);
-		mProcedureManager.addSpecificationsToCurrentProcedure(specs);
-
-		// add the procedure implementation
-		final Procedure procImpl = new Procedure(ignoreLoc, new Attribute[0], procName, new String[0], inParams,
-				outParams, null, procBody);
-		decls.add(procImpl);
-
-		mProcedureManager.endCustomProcedure(main, procName);
-
-		return decls;
-	}
-
-	/**
-	 * Returns call to our memset procedure and announces that memset is required by our memory model.
-	 */
-	public CallStatement constructUltimateMemsetCall(final ILocation loc, final Expression pointer,
-			final Expression value, final Expression amount, final VariableLHS resVar) {
-		requireMemoryModelFeature(MemoryModelDeclarations.C_Memset);
-		return StatementFactory.constructCallStatement(loc, false, new VariableLHS[] { resVar },
-				MemoryModelDeclarations.C_Memset.getName(), new Expression[] { pointer, value, amount });
-	}
-
-	private VariableDeclaration constructMemoryArrayDeclaration(final ILocation loc, final String typeName,
-			final ASTType astType) {
-		final BoogieArrayType boogieType = BoogieType.createArrayType(0,
-				new BoogieType[] { mTypeHandler.getBoogiePointerType() }, (BoogieType) astType.getBoogieType());
-		final ASTType memoryArrayType = new ArrayType(loc, boogieType, new String[0],
-				new ASTType[] { mTypeHandler.constructPointerType(loc) }, astType);
-		final VarList varList = new VarList(loc, new String[] { SFO.MEMORY + "_" + typeName }, memoryArrayType);
-		return new VariableDeclaration(loc, new Attribute[0], new VarList[] { varList });
-	}
-
-	private List<Declaration> constructWriteProcedures(final Dispatcher main, final ILocation loc,
-			final Collection<HeapDataArray> heapDataArrays, final HeapDataArray heapDataArray, final IASTNode hook) {
-		final List<Declaration> result = new ArrayList<>();
-		for (final ReadWriteDefinition rda : mMemoryModel.getReadWriteDefinitionForHeapDataArray(heapDataArray,
-				mRequiredMemoryModelFeatures)) {
-			// result.add(constructWriteProcedure(loc, heapDataArrays, heapDataArray, rda));
-			final Collection<Procedure> writeDeclaration =
-					constructWriteProcedure(main, loc, heapDataArrays, heapDataArray, rda, hook);
-			result.addAll(writeDeclaration);
-			// assert writeDeclaration.getBody() == null : "if it has a body we should add it to the result here "
-			// + "(only the declaration goes to the FucntionHanlder).";
-			// mProcedureManager.registerProcedureDeclaration(rda.getWriteProcedureName(), writeDeclaration);
-		}
-		return result;
-	}
-
-	private List<Declaration> constructReadProcedures(final Dispatcher main, final ILocation loc,
-			final HeapDataArray heapDataArray, final IASTNode hook) {
-		final List<Declaration> result = new ArrayList<>();
-		for (final ReadWriteDefinition rda : mMemoryModel.getReadWriteDefinitionForHeapDataArray(heapDataArray,
-				mRequiredMemoryModelFeatures)) {
-			// result.add(constructReadProcedure(loc, heapDataArray, rda));
-			final List<Procedure> readDeclaration = constructReadProcedure(main, loc, heapDataArray, rda, hook);
-			result.addAll(readDeclaration);
-			// assert readDeclaration.getBody() == null : "if it has a body we should add it to the result here "
-			// + "(only the declaration goes to the FucntionHanlder).";
-			// mProcedureManager.registerProcedureDeclaration(rda.getReadProcedureName(), readDeclaration);
-
-		}
-		return result;
-	}
-
-	/**
-	 * Note that we do not return a Procedure declaration here anymore because procedure declarations are handled by the
-	 * FunctionHandler (DD: Do you mean {@link ProcedureManager} ??) directly. So the return value will be an empty set,
-	 * or perhaps in the future an implementation, should we ever want one.
-	 *
-	 * @param main
-	 * @param loc
-	 * @param heapDataArrays
-	 * @param heapDataArray
-	 * @param rda
-	 * @return
-	 */
-	/**
-	 * Note that we do not return a Procedure declaration here anymore because procedure declarations are handled by the
-	 * FunctionHandler (DD: Do you mean {@link ProcedureManager} ??) directly. So the return value will be an empty set,
-	 * or perhaps in the future an implementation, should we ever want one.
-	 *
-	 * @param main
-	 * @param loc
-	 * @param heapDataArrays
-	 * @param heapDataArray
-	 * @param rda
-	 * @return
-	 */
-	private Collection<Procedure> constructWriteProcedure(final Dispatcher main, final ILocation loc,
-			final Collection<HeapDataArray> heapDataArrays, final HeapDataArray heapDataArray,
-<<<<<<< HEAD
-			final ReadWriteDefinition rda, final IASTNode hook) {
-=======
-			final ReadWriteDefinition rda) {
-		if (rda.alsoUnchecked()) {
-			constructSingleWriteProcedure(main, loc, heapDataArrays, heapDataArray, rda, true);
-		}
-		constructSingleWriteProcedure(main, loc, heapDataArrays, heapDataArray, rda, false);
-		return Collections.emptySet();
-	}
->>>>>>> 2874c22f
-
-	private void constructSingleWriteProcedure(final Dispatcher main, final ILocation loc,
-			final Collection<HeapDataArray> heapDataArrays, final HeapDataArray heapDataArray,
-			final ReadWriteDefinition rda, final boolean unchecked) {
-		final String inPtr = "#ptr";
-		final String writtenTypeSize = "#sizeOfWrittenType";
-		final ASTType valueAstType = rda.getASTType();
-
-		// create procedure signature
-		final String procName;
-		if (unchecked) {
-			procName = rda.getUncheckedWriteProcedureName();
-		} else {
-			procName = rda.getWriteProcedureName();
-		}
-
-		final IdentifierExpression inPtrExp =
-				ExpressionFactory.constructIdentifierExpression(loc, mBoogieTypeHelper.getBoogieTypeForPointerType(),
-						inPtr, new DeclarationInformation(StorageClass.PROC_FUNC_INPARAM, procName));
-
-		final ASTType sizetType = mTypeHandler.cType2AstType(loc, mTypeSizeAndOffsetComputer.getSizeT());
-		final VarList[] inWrite = new VarList[] { new VarList(loc, new String[] { "#value" }, valueAstType),
-				new VarList(loc, new String[] { inPtr }, mTypeHandler.constructPointerType(loc)),
-				new VarList(loc, new String[] { writtenTypeSize }, sizetType) };
-
-		final Procedure proc = new Procedure(loc, new Attribute[0], procName, new String[0], inWrite, new VarList[0],
-				new Specification[0], null);
-		mProcedureManager.beginCustomProcedure(main, loc, procName, proc);
-
-		// specification for memory writes
-		final ArrayList<Specification> swrite = new ArrayList<>();
-		if (!unchecked) {
-			swrite.addAll(constructPointerBaseValidityCheck(loc, inPtr, procName));
-
-			final Expression sizeWrite = ExpressionFactory.constructIdentifierExpression(loc, BoogieType.TYPE_INT,
-					writtenTypeSize, new DeclarationInformation(StorageClass.PROC_FUNC_INPARAM, procName));
-			swrite.addAll(constructPointerTargetFullyAllocatedCheck(loc, sizeWrite, inPtr, procName));
-		}
-
-		final boolean floating2bitvectorTransformationNeeded = mMemoryModel instanceof MemoryModel_SingleBitprecise
-				&& rda.getCPrimitiveCategory().contains(CPrimitiveCategory.FLOATTYPE);
-
-		final Expression nonFPBVReturnValue = ExpressionFactory.constructIdentifierExpression(loc,
-				mBoogieTypeHelper.getBoogieTypeForBoogieASTType(valueAstType), "#value",
-				new DeclarationInformation(StorageClass.PROC_FUNC_INPARAM, procName));
-		final CPrimitives cprimitive;
-		final Expression returnValue;
-		if (floating2bitvectorTransformationNeeded) {
-			cprimitive = rda.getPrimitives().iterator().next();
-			if (mFpToIeeeBvExtension) {
-				returnValue = mExpressionTranslation.transformFloatToBitvector(loc, nonFPBVReturnValue, cprimitive);
-			} else {
-				returnValue = ExpressionFactory.constructIdentifierExpression(loc,
-						mBoogieTypeHelper.getBoogieTypeForBoogieASTType(valueAstType), "#valueAsBitvector",
-						new DeclarationInformation(StorageClass.PROC_FUNC_OUTPARAM, procName));
-			}
-		} else {
-			cprimitive = null;
-			returnValue = ExpressionFactory.constructIdentifierExpression(loc,
-					mBoogieTypeHelper.getBoogieTypeForBoogieASTType(valueAstType), "#value",
-					new DeclarationInformation(StorageClass.PROC_FUNC_INPARAM, procName));
-		}
-
-		final List<Expression> conjuncts = new ArrayList<>();
-		if (rda.getBytesize() == heapDataArray.getSize()) {
-			conjuncts.addAll(constructConjunctsForWriteEnsuresSpecification(loc, heapDataArrays, heapDataArray,
-					returnValue, x -> x, inPtrExp, x -> x));
-		} else if (rda.getBytesize() < heapDataArray.getSize()) {
-			final Function<Expression, Expression> valueExtension =
-					x -> mExpressionTranslation.signExtend(loc, x, rda.getBytesize() * 8, heapDataArray.getSize() * 8);
-			conjuncts.addAll(constructConjunctsForWriteEnsuresSpecification(loc, heapDataArrays, heapDataArray,
-					returnValue, valueExtension, inPtrExp, x -> x));
-		} else {
-			assert rda.getBytesize() % heapDataArray.getSize() == 0 : "incompatible sizes";
-			for (int i = 0; i < rda.getBytesize() / heapDataArray.getSize(); i++) {
-				final Function<Expression, Expression> extractBits;
-				final int currentI = i;
-				extractBits = x -> mExpressionTranslation.extractBits(loc, x,
-						heapDataArray.getSize() * (currentI + 1) * 8, heapDataArray.getSize() * currentI * 8);
-				if (i == 0) {
-					conjuncts.addAll(constructConjunctsForWriteEnsuresSpecification(loc, heapDataArrays, heapDataArray,
-							returnValue, extractBits, inPtrExp, x -> x));
-				} else {
-					final BigInteger additionalOffset = BigInteger.valueOf(i * heapDataArray.getSize());
-					final Function<Expression, Expression> pointerAddition =
-							x -> addIntegerConstantToPointer(loc, x, additionalOffset);
-					conjuncts.addAll(constructConjunctsForWriteEnsuresSpecification(loc, heapDataArrays, heapDataArray,
-							returnValue, extractBits, inPtrExp, pointerAddition));
-				}
-			}
-		}
-		if (floating2bitvectorTransformationNeeded && !mFpToIeeeBvExtension) {
-			// TODO: not sure about the storage class here
-			final Expression returnValueAsBitvector = ExpressionFactory.constructIdentifierExpression(loc,
-					mBoogieTypeHelper.getBoogieTypeForBoogieASTType(valueAstType), "#valueAsBitvector",
-					new DeclarationInformation(StorageClass.LOCAL, procName));
-
-			final Expression transformedToFloat =
-					mExpressionTranslation.transformBitvectorToFloat(loc, returnValueAsBitvector, cprimitive);
-			final Expression inputValue = // new IdentifierExpression(loc, "#value");
-					ExpressionFactory.constructIdentifierExpression(loc, (BoogieType) transformedToFloat.getType(),
-							"#value", new DeclarationInformation(StorageClass.LOCAL, procName));
-
-			final Expression eq =
-					ExpressionFactory.newBinaryExpression(loc, Operator.COMPEQ, transformedToFloat, inputValue);
-			conjuncts.add(eq);
-			final Expression conjunction = ExpressionFactory.and(loc, conjuncts);
-			final ASTType type = ((TypeHandler) mTypeHandler).bytesize2asttype(loc, cprimitive.getPrimitiveCategory(),
-					mTypeSizes.getSize(cprimitive));
-			final VarList[] parameters = new VarList[] { new VarList(loc, new String[] { "#valueAsBitvector" }, type) };
-			final QuantifierExpression qe =
-					new QuantifierExpression(loc, false, new String[0], parameters, new Attribute[0], conjunction);
-			swrite.add(mProcedureManager.constructEnsuresSpecification(loc, false, qe,
-					Collections.singleton(heapDataArray.getVariableLHS())));
-		} else {
-			swrite.add(mProcedureManager.constructEnsuresSpecification(loc, false,
-					ExpressionFactory.and(loc, conjuncts), Collections.singleton(heapDataArray.getVariableLHS())));
-		}
-
-		mProcedureManager.addSpecificationsToCurrentProcedure(swrite);
-		mProcedureManager.endCustomProcedure(main, procName);
-	}
-
-	private static List<Expression> constructConjunctsForWriteEnsuresSpecification(final ILocation loc,
-			final Collection<HeapDataArray> heapDataArrays, final HeapDataArray heapDataArray, final Expression value,
-			final Function<Expression, Expression> valueModification, final IdentifierExpression inPtrExp,
-			final Function<Expression, Expression> ptrModification) {
-		final List<Expression> conjuncts = new ArrayList<>();
-		for (final HeapDataArray other : heapDataArrays) {
-			if (heapDataArray == other) {
-				conjuncts.add(ensuresHeapArrayUpdate(loc, value, valueModification, inPtrExp, ptrModification, other));
-			} else {
-				conjuncts.add(ensuresHeapArrayHardlyModified(loc, inPtrExp, ptrModification, other));
-			}
-
-		}
-		return conjuncts;
-	}
-
-	/**
-	 * Note: Currently this returns an empty list, see {@link #constructWriteProcedure} on this topic.
-	 *
-	 * @param main
-	 * @param loc
-	 * @param hda
-	 * @param rda
-	 * @return
-	 */
-	private List<Procedure> constructReadProcedure(final Dispatcher main, final ILocation loc, final HeapDataArray hda,
-			final ReadWriteDefinition rda, final IASTNode hook) {
-		// specification for memory reads
-		final String returnValue = "#value";
-		final ASTType valueAstType = rda.getASTType();
-		final String ptrId = "#ptr";
-		final String readTypeSize = "#sizeOfReadType";
-
-		// create procedure signature
-		{
-			final ASTType sizetType = mTypeHandler.cType2AstType(loc, mTypeSizeAndOffsetComputer.getSizeT());
-			final VarList[] inRead =
-					new VarList[] { new VarList(loc, new String[] { ptrId }, mTypeHandler.constructPointerType(loc)),
-							new VarList(loc, new String[] { readTypeSize }, sizetType) };
-
-			final VarList[] outRead = new VarList[] { new VarList(loc, new String[] { returnValue }, valueAstType) };
-			final Procedure decl = new Procedure(loc, new Attribute[0], rda.getReadProcedureName(), new String[0],
-					inRead, outRead, new Specification[0], null);
-			mProcedureManager.beginCustomProcedure(main, loc, rda.getReadProcedureName(), decl);
-
-		}
-
-		// create procedure specifications
-		final ArrayList<Specification> sread = new ArrayList<>();
-
-		sread.addAll(constructPointerBaseValidityCheck(loc, ptrId, rda.getReadProcedureName()));
-
-		final Expression sizeRead = ExpressionFactory.constructIdentifierExpression(loc, BoogieType.TYPE_INT,
-				readTypeSize, new DeclarationInformation(StorageClass.PROC_FUNC_INPARAM, rda.getReadProcedureName()));
-
-		sread.addAll(constructPointerTargetFullyAllocatedCheck(loc, sizeRead, ptrId, rda.getReadProcedureName()));
-
-		final Expression arr = hda.getIdentifierExpression();
-		// mBoogieTypeHelper.constructIdentifierExpressionForHeapDataArray(loc, hda, rda.getReadProcedureName());
-		final Expression ptrExpr = // new IdentifierExpression(loc, ptrId);
-				ExpressionFactory.constructIdentifierExpression(loc, mBoogieTypeHelper.getBoogieTypeForPointerType(),
-						ptrId, new DeclarationInformation(StorageClass.PROC_FUNC_INPARAM, rda.getReadProcedureName()));
-
-		Expression dataFromHeap;
-		if (rda.getBytesize() == hda.getSize()) {
-			dataFromHeap = constructOneDimensionalArrayAccess(loc, arr, ptrExpr);
-		} else if (rda.getBytesize() < hda.getSize()) {
-			dataFromHeap = mExpressionTranslation.extractBits(loc,
-					constructOneDimensionalArrayAccess(loc, arr, ptrExpr), rda.getBytesize() * 8, 0);
-		} else {
-			assert rda.getBytesize() % hda.getSize() == 0 : "incompatible sizes";
-			final Expression[] dataChunks = new Expression[rda.getBytesize() / hda.getSize()];
-			for (int i = 0; i < dataChunks.length; i++) {
-				if (i == 0) {
-					dataChunks[dataChunks.length - 1 - 0] = constructOneDimensionalArrayAccess(loc, arr, ptrExpr);
-				} else {
-					final Expression index =
-							addIntegerConstantToPointer(loc, ptrExpr, BigInteger.valueOf(i * hda.getSize()));
-					dataChunks[dataChunks.length - 1 - i] = constructOneDimensionalArrayAccess(loc, arr, index);
-				}
-			}
-			dataFromHeap = mExpressionTranslation.concatBits(loc, Arrays.asList(dataChunks), hda.getSize());
-		}
-
-		if (mMemoryModel instanceof MemoryModel_SingleBitprecise
-				&& rda.getCPrimitiveCategory().contains(CPrimitiveCategory.FLOATTYPE)) {
-			final CPrimitives cprimitive = rda.getPrimitives().iterator().next();
-			dataFromHeap = mExpressionTranslation.transformBitvectorToFloat(loc, dataFromHeap, cprimitive);
-		}
-
-		final Expression valueExpr = ExpressionFactory.constructIdentifierExpression(loc,
-				mBoogieTypeHelper.getBoogieTypeForBoogieASTType(valueAstType), returnValue,
-				new DeclarationInformation(StorageClass.PROC_FUNC_OUTPARAM, rda.getReadProcedureName()));
-		final Expression equality =
-				ExpressionFactory.newBinaryExpression(loc, Operator.COMPEQ, valueExpr, dataFromHeap);
-		sread.add(mProcedureManager.constructEnsuresSpecification(loc, false, equality, Collections.emptySet()));
-		// sread.add(StatementFactory.constructEnsuresSpecification(loc, false, equality));
-		// final Procedure result = new Procedure(loc, new Attribute[0], rda.getReadProcedureName(), new String[0],
-		// inRead,
-		// outRead, sread.toArray(new Specification[sread.size()]), null);
-
-		mProcedureManager.addSpecificationsToCurrentProcedure(sread);
-		mProcedureManager.endCustomProcedure(main, rda.getReadProcedureName());
-
-		return Collections.emptyList();
-	}
-
-	private Expression addIntegerConstantToPointer(final ILocation loc, final Expression ptrExpr,
-			final BigInteger integerConstant) {
-		final Expression base = getPointerBaseAddress(ptrExpr, loc);
-		final Expression offset = getPointerOffset(ptrExpr, loc);
-		final Expression addition = mExpressionTranslation.constructLiteralForIntegerType(loc,
-				mTypeSizeAndOffsetComputer.getSizeT(), integerConstant);
-		final Expression offsetPlus =
-				mExpressionTranslation.constructArithmeticExpression(loc, IASTBinaryExpression.op_plus, offset,
-						mTypeSizeAndOffsetComputer.getSizeT(), addition, mTypeSizeAndOffsetComputer.getSizeT());
-		return constructPointerFromBaseAndOffset(base, offsetPlus, loc);
-	}
-
-	private static Expression constructOneDimensionalArrayAccess(final ILocation loc, final Expression arr,
-			final Expression index) {
-		final Expression[] singletonIndex = new Expression[] { index };
-		return ExpressionFactory.constructNestedArrayAccessExpression(loc, arr, singletonIndex);
-	}
-
-	private static Expression constructOneDimensionalArrayStore(final ILocation loc, final Expression arr,
-			final Expression index, final Expression newValue) {
-		final Expression[] singletonIndex = new Expression[] { index };
-		// return new ArrayStoreExpression(loc, arr, singletonIndex, newValue);
-		return ExpressionFactory.constructArrayStoreExpression(loc, arr, singletonIndex, newValue);
-	}
-
-	/**
-	 * Construct a Boogie statement of the following form. arrayIdentifier[index] := value; TODO 2017-01-07 Matthias:
-	 * This method is not directly related to the MemoryHandler and should probably moved to a some class for utility
-	 * functions.
-	 */
-	public static AssignmentStatement constructOneDimensionalArrayUpdate(final Dispatcher main, final ILocation loc,
-			final Expression index, final VariableLHS arrayLhs, final Expression value) {
-		final LeftHandSide[] lhs = new LeftHandSide[] {
-				ExpressionFactory.constructNestedArrayLHS(loc, arrayLhs, new Expression[] { index }) };
-		final Expression[] rhs = new Expression[] { value };
-		final AssignmentStatement assignment = StatementFactory.constructAssignmentStatement(loc, lhs, rhs);
-		return assignment;
-	}
-
-	// ensures #memory_X == old(#memory_X)[#ptr := #value];
-	private static Expression ensuresHeapArrayUpdate(final ILocation loc, final Expression valueExpr,
-			final Function<Expression, Expression> valueModification, final IdentifierExpression ptrExpr,
-			final Function<Expression, Expression> ptrModification, final HeapDataArray hda) {
-		final Expression memArray = hda.getIdentifierExpression();
-		// ExpressionFactory.constructIdentifierExpression(loc, hda.getBoogieType(),
-		// hda.getVariableName(), new DeclarationInformation(StorageClass.GLOBAL, null));
-		return ensuresArrayUpdate(loc, valueModification.apply(valueExpr), ptrModification.apply(ptrExpr), memArray);
-	}
-
-	// #memory_$Pointer$ == old(#memory_X)[#ptr := #memory_X[#ptr]];
-	private static Expression ensuresHeapArrayHardlyModified(final ILocation loc, final IdentifierExpression ptrExpr, // final
-																														// String
-																														// ptrId,
-			final Function<Expression, Expression> ptrModification, final HeapDataArray hda) {
-		final Expression memArray = // new IdentifierExpression(loc, hda.getVariableName());
-				// ExpressionFactory.constructIdentifierExpression(loc,
-				// hda.getBoogieType(), hda.getVariableName(),
-				// new DeclarationInformation(StorageClass.GLOBAL, null));
-				hda.getIdentifierExpression();
-		// final Expression ptrExpr = //new IdentifierExpression(loc, ptrId);
-		// ExpressionFactory.constructIdentifierExpression(loc,
-		// BoogieTypeHelper.getBoogieTypeForPointerType(), ptrId,
-		// new DeclarationInformation(StorageClass.LOCAL, procName));
-
-		final Expression aae = constructOneDimensionalArrayAccess(loc, memArray, ptrExpr);
-		return ensuresArrayUpdate(loc, aae, ptrModification.apply(ptrExpr), memArray);
-	}
-
-	private static Expression ensuresArrayUpdate(final ILocation loc, final Expression newValue, final Expression index,
-			final Expression arrayExpr) {
-		final Expression oldArray =
-				ExpressionFactory.constructUnaryExpression(loc, UnaryExpression.Operator.OLD, arrayExpr);
-		final Expression ase = constructOneDimensionalArrayStore(loc, oldArray, index, newValue);
-		final Expression eq = ExpressionFactory.newBinaryExpression(loc, Operator.COMPEQ, arrayExpr, ase);
-		return eq;
-	}
-
-	/**
-	 *
-	 * @param loc
-	 *            location of translation unit
-	 * @param vars
-	 * @return ModifiesSpecification which says that all variables of the set vars can be modified.
-	 */
-	private static <T> ModifiesSpecification constructModifiesSpecification(final ILocation loc,
-			final Collection<T> vars, final Function<T, VariableLHS> varToLHS) {
-		final VariableLHS[] modifie = new VariableLHS[vars.size()];
-		int i = 0;
-		for (final T variable : vars) {
-			modifie[i] = varToLHS.apply(variable);
-			i++;
-		}
-		return new ModifiesSpecification(loc, false, modifie);
-	}
-
-	/**
-	 * Constructs specification that target of pointer is fully allocated. The specification checks that the address of
-	 * the pointer plus the size of the type that we read/write is smaller than or equal to the size of the allocated
-	 * memory at the base address of the pointer. Furthermore, we check that the offset is greater than or equal to
-	 * zero.
-	 *
-	 * In case mPointerBaseValidity is ASSERTandASSUME, we construct the requires specification
-	 * <code>requires (#size + #ptr!offset <= #length[#ptr!base] && 0 <= #ptr!offset)</code>.
-	 *
-	 * In case mPointerBaseValidity is ASSERTandASSUME, we construct the <b>free</b> requires specification
-	 * <code>free requires (#size + #ptr!offset <= #length[#ptr!base] && 0 <= #ptr!offset)</code>.
-	 *
-	 * In case mPointerBaseValidity is IGNORE, we construct nothing.
-	 *
-	 * @param loc
-	 *            location of translation unit
-	 * @param size
-	 *            Expression that represents the size of the data type that we read/write at the address of the pointer.
-	 * @param ptrName
-	 *            name of pointer whose base address is checked
-	 * @return A list containing the created specification
-	 */
-	private List<Specification> constructPointerTargetFullyAllocatedCheck(final ILocation loc, final Expression size,
-			final String ptrName, final String procedureName) {
-		if (mPointerTargetFullyAllocated == PointerCheckMode.IGNORE) {
-			// add nothing
-			return Collections.emptyList();
-		}
-		Expression leq;
-		{
-			final Expression ptrExpr = ExpressionFactory.constructIdentifierExpression(loc,
-					mBoogieTypeHelper.getBoogieTypeForPointerType(), ptrName,
-					new DeclarationInformation(StorageClass.PROC_FUNC_INPARAM, procedureName));
-
-			final Expression ptrBase = getPointerBaseAddress(ptrExpr, loc);
-			final Expression aae = ExpressionFactory.constructNestedArrayAccessExpression(loc, getLengthArray(loc),
-					new Expression[] { ptrBase });
-			final Expression ptrOffset = getPointerOffset(ptrExpr, loc);
-			final Expression sum =
-					constructPointerBinaryArithmeticExpression(loc, IASTBinaryExpression.op_plus, size, ptrOffset);
-			leq = constructPointerBinaryComparisonExpression(loc, IASTBinaryExpression.op_lessEqual, sum, aae);
-		}
-		final Expression offsetGeqZero;
-		{
-			final Expression ptrExpr = ExpressionFactory.constructIdentifierExpression(loc,
-					mBoogieTypeHelper.getBoogieTypeForPointerType(), ptrName,
-					new DeclarationInformation(StorageClass.PROC_FUNC_INPARAM, procedureName));
-
-			final Expression ptrOffset = getPointerOffset(ptrExpr, loc);
-			final Expression nr0 = mExpressionTranslation.constructLiteralForIntegerType(loc,
-					mExpressionTranslation.getCTypeOfPointerComponents(), BigInteger.ZERO);
-			offsetGeqZero =
-					constructPointerBinaryComparisonExpression(loc, IASTBinaryExpression.op_lessEqual, nr0, ptrOffset);
-
-		}
-
-		if (mTypeHandler.isBitvectorTranslation()) {
-			/*
-			 * Check that "#ptr!offset <= #ptr!offset + #sizeOf[Written|Read]Type", i.e., the sum does not overflow.
-			 * (This works because #size.. is positive.)
-			 */
-			final Expression ptrExpr = ExpressionFactory.constructIdentifierExpression(loc,
-					mBoogieTypeHelper.getBoogieTypeForPointerType(), ptrName,
-					new DeclarationInformation(StorageClass.PROC_FUNC_INPARAM, procedureName));
-			final Expression ptrOffset = getPointerOffset(ptrExpr, loc);
-			final Expression sum =
-					constructPointerBinaryArithmeticExpression(loc, IASTBinaryExpression.op_plus, size, ptrOffset);
-			final Expression noOverFlowInSum = constructPointerBinaryComparisonExpression(loc,
-					IASTBinaryExpression.op_lessEqual, ptrOffset, sum);
-			leq = ExpressionFactory.newBinaryExpression(loc, BinaryExpression.Operator.LOGICAND, leq, noOverFlowInSum);
-		}
-
-		final Expression offsetInAllocatedRange =
-				ExpressionFactory.newBinaryExpression(loc, BinaryExpression.Operator.LOGICAND, leq, offsetGeqZero);
-		final boolean isFreeRequires;
-		if (mPointerTargetFullyAllocated == PointerCheckMode.ASSERTandASSUME) {
-			isFreeRequires = false;
-		} else {
-			assert mPointerTargetFullyAllocated == PointerCheckMode.ASSUME;
-			isFreeRequires = true;
-		}
-		final RequiresSpecification spec = new RequiresSpecification(loc, isFreeRequires, offsetInAllocatedRange);
-		final Check check = new Check(Spec.MEMORY_DEREFERENCE);
-		check.annotate(spec);
-		return Collections.singletonList(spec);
-	}
-
-	/**
-	 * Construct specification that the pointer base address is valid. In case
-	 * {@link #getPointerBaseValidityCheckMode()} is ASSERTandASSUME, we add the requires specification
-	 * <code>requires #valid[#ptr!base]</code>. In case {@link #getPointerBaseValidityCheckMode()} is ASSERTandASSUME,
-	 * we add the <b>free</b> requires specification <code>free requires #valid[#ptr!base]</code>. In case
-	 * {@link #getPointerBaseValidityCheckMode()} is IGNORE, we add nothing.
-	 *
-	 * @param loc
-	 *            location of translation unit
-	 * @param ptrName
-	 *            name of pointer whose base address is checked
-	 * @param procedureName
-	 *            name of the procedure where the specifications will be added
-	 * @return A list containing the created specifications.
-	 */
-	private List<Specification> constructPointerBaseValidityCheck(final ILocation loc, final String ptrName,
-			final String procedureName) {
-		if (mPointerBaseValidity == PointerCheckMode.IGNORE) {
-			// add nothing
-			return Collections.emptyList();
-		}
-		final Expression ptrExpr =
-				ExpressionFactory.constructIdentifierExpression(loc, mBoogieTypeHelper.getBoogieTypeForPointerType(),
-						ptrName, new DeclarationInformation(StorageClass.PROC_FUNC_INPARAM, procedureName));
-		final Expression isValid = constructPointerBaseValidityCheckExpr(loc, ptrExpr);
-		final boolean isFreeRequires;
-		if (mPointerBaseValidity == PointerCheckMode.ASSERTandASSUME) {
-			isFreeRequires = false;
-		} else {
-			assert mPointerBaseValidity == PointerCheckMode.ASSUME;
-			isFreeRequires = true;
-		}
-		final RequiresSpecification spec = new RequiresSpecification(loc, isFreeRequires, isValid);
-		final Check check = new Check(Spec.MEMORY_DEREFERENCE);
-		check.annotate(spec);
-		return Collections.singletonList(spec);
-	}
-
-	/**
-	 * Construct expression that states that the base address of ptr is valid. Depending on the settings this expression
-	 * is one of the following
-	 * <ul>
-	 * <li>#valid[#ptr!base]
-	 * <li>#valid[#ptr!base] == 1
-	 * <li>#valid[#ptr!base] == 1bv1
-	 * </ul>
-	 *
-	 *
-	 *
-	 */
-	public Expression constructPointerBaseValidityCheckExpr(final ILocation loc, final Expression ptr) {
-		final Expression ptrBase = getPointerBaseAddress(ptr, loc);
-		final ArrayAccessExpression aae = ExpressionFactory.constructNestedArrayAccessExpression(loc,
-				getValidArray(loc), new Expression[] { ptrBase });
-		final Expression isValid = mBooleanArrayHelper.compareWithTrue(aae);
-		return isValid;
-	}
-
-	/**
-	 * @param loc
-	 *            location of translation unit
-	 * @return new IdentifierExpression that represents the <em>#length array</em>
-	 */
-	public Expression getLengthArray(final ILocation loc) {
-		requireMemoryModelFeature(MemoryModelDeclarations.Ultimate_Length);
-
-		// final BoogieArrayType lengthArrayType =
-		// BoogieType.createArrayType(0, new BoogieType[] { BoogieType.TYPE_INT }, BoogieType.TYPE_INT);
-		// final DeclarationInformation lengthArrayDeclarationInfo = new DeclarationInformation(StorageClass.GLOBAL,
-		// null);
-		//
-		// // return new IdentifierExpression(loc, SFO.LENGTH);
-		// return ExpressionFactory.constructIdentifierExpression(loc, lengthArrayType,
-		// MemoryModelDeclarations.Ultimate_Length.getName(), lengthArrayDeclarationInfo);
-
-		final MemoryModelDeclarationInfo validMmfInfo =
-				getMemoryModelDeclarationInfo(MemoryModelDeclarations.Ultimate_Length);
-		return validMmfInfo.constructIdentiferExpression(loc);
-
-	}
-
-	/**
-	 * @param loc
-	 *            location of translation unit
-	 * @return new IdentifierExpression that represents the <em>#length array</em>
-	 */
-	public VariableLHS getLengthArrayLhs(final ILocation loc) {
-		requireMemoryModelFeature(MemoryModelDeclarations.Ultimate_Length);
-		//
-		// final BoogieArrayType lengthArrayType =
-		// BoogieType.createArrayType(0, new BoogieType[] { BoogieType.TYPE_INT }, BoogieType.TYPE_INT);
-		// final DeclarationInformation lengthArrayDeclarationInfo = new DeclarationInformation(StorageClass.GLOBAL,
-		// null);
-		//
-		// // return new IdentifierExpression(loc, SFO.LENGTH);
-		// return ExpressionFactory.constructVariableLHS(loc, lengthArrayType,
-		// MemoryModelDeclarations.Ultimate_Length.getName(), lengthArrayDeclarationInfo);
-
-		final MemoryModelDeclarationInfo validMmfInfo =
-				getMemoryModelDeclarationInfo(MemoryModelDeclarations.Ultimate_Length);
-		return validMmfInfo.constructVariableLHS(loc);
-
-	}
-
-	/**
-	 * @param loc
-	 *            location of translation unit
-	 * @return new IdentifierExpression that represents the <em>#valid array</em>
-	 */
-	public Expression getValidArray(final ILocation loc) {
-		requireMemoryModelFeature(MemoryModelDeclarations.Ultimate_Valid);
-		// final BoogieArrayType validArrayType =
-		// BoogieType.createArrayType(0, new BoogieType[] { BoogieType.TYPE_INT }, BoogieType.TYPE_INT);
-		// final DeclarationInformation validArrayDeclarationInfo = new DeclarationInformation(StorageClass.GLOBAL,
-		// null);
-
-		final MemoryModelDeclarationInfo validMmfInfo =
-				getMemoryModelDeclarationInfo(MemoryModelDeclarations.Ultimate_Valid);
-		return validMmfInfo.constructIdentiferExpression(loc);
-
-		// return ExpressionFactory.constructIdentifierExpression(loc, validArrayType,
-		// MemoryModelDeclarations.Ultimate_Valid.getName(), validArrayDeclarationInfo);
-	}
-
-	public VariableLHS getValidArrayLhs(final ILocation loc) {
-		requireMemoryModelFeature(MemoryModelDeclarations.Ultimate_Valid);
-		// final BoogieArrayType validArrayType =
-		// BoogieType.createArrayType(0, new BoogieType[] { BoogieType.TYPE_INT }, BoogieType.TYPE_INT);
-		// final DeclarationInformation validArrayDeclarationInfo = new DeclarationInformation(StorageClass.GLOBAL,
-		// null);
-		// return ExpressionFactory.constructVariableLHS(loc, validArrayType,
-		// MemoryModelDeclarations.Ultimate_Valid.getName(), validArrayDeclarationInfo);
-
-		final MemoryModelDeclarationInfo validMmfInfo =
-				getMemoryModelDeclarationInfo(MemoryModelDeclarations.Ultimate_Valid);
-		return validMmfInfo.constructVariableLHS(loc);
-	}
-
-	/**
-	 * Compare a pointer component (base or offset) to another expression.
-	 *
-	 * @param op
-	 *            One of the comparison operators defined in {@link IASTBinaryExpression}.
-	 */
-	private Expression constructPointerBinaryComparisonExpression(final ILocation loc, final int op,
-			final Expression left, final Expression right) {
-		return mExpressionTranslation.constructBinaryComparisonExpression(loc, op, left,
-				mExpressionTranslation.getCTypeOfPointerComponents(), right,
-				mExpressionTranslation.getCTypeOfPointerComponents());
-	}
-
-	/**
-	 * Create an arithmetic expression from a pointer component (base or offset) and another expression.
-	 *
-	 * @param op
-	 *            One of the arithmetic operators defined in {@link IASTBinaryExpression}.
-	 */
-	private Expression constructPointerBinaryArithmeticExpression(final ILocation loc, final int op,
-			final Expression left, final Expression right) {
-		return mExpressionTranslation.constructArithmeticExpression(loc, op, left,
-				mExpressionTranslation.getCTypeOfPointerComponents(), right,
-				mExpressionTranslation.getCTypeOfPointerComponents());
-	}
-
-	public Collection<Statement> getChecksForFreeCall(final ILocation loc, final RValue pointerToBeFreed) {
-		assert pointerToBeFreed.getCType().getUnderlyingType() instanceof CPointer;
-
-		final boolean checkIfFreedPointerIsValid =
-				mPreferences.getBoolean(CACSLPreferenceInitializer.LABEL_CHECK_FREE_VALID);
-
-		final Expression nr0 = mExpressionTranslation.constructLiteralForIntegerType(loc,
-				mExpressionTranslation.getCTypeOfPointerComponents(), BigInteger.ZERO);
-		// final Expression freedAddressExpr = new IdentifierExpression(loc, ADDR);
-		final Expression valid = getValidArray(loc);
-		// final Expression addrOffset = ExpressionFactory.constructStructAccessExpression(loc, freedAddressExpr,
-		// SFO.POINTER_OFFSET);
-		final Expression addrOffset = getPointerOffset(pointerToBeFreed.getValue(), loc);
-		// final Expression addrBase = ExpressionFactory.constructStructAccessExpression(loc, freedAddressExpr,
-		// SFO.POINTER_BASE);
-		final Expression addrBase = getPointerBaseAddress(pointerToBeFreed.getValue(), loc);
-		final Expression[] idcFree = new Expression[] { addrBase };
-
-		final Collection<Statement> result = new ArrayList<>();
-
-		if (checkIfFreedPointerIsValid) {
-			/*
-			 * creating the specification according to C99:7.20.3.2-2: The free function causes the space pointed to by
-			 * ptr to be deallocated, that is, made available for further allocation. If ptr is a null pointer, no
-			 * action occurs. Otherwise, if the argument does not match a pointer earlier returned by the calloc,
-			 * malloc, or realloc function, or if the space has been deallocated by a call to free or realloc, the
-			 * behavior is undefined.
-			 */
-			final Check check = new Check(Spec.MEMORY_FREE);
-			// final boolean free = //!mCheckFreeValid;
-			// mPreferences.getBoolean(CACSLPreferenceInitializer.LABEL_CHECK_FREE_VALID);
-			// final RequiresSpecification offsetZero = new RequiresSpecification(loc, free,
-			// ExpressionFactory.newBinaryExpression(loc, Operator.COMPEQ, addrOffset, nr0));
-			final AssertStatement offsetZero = new AssertStatement(loc,
-					ExpressionFactory.newBinaryExpression(loc, Operator.COMPEQ, addrOffset, nr0));
-			check.annotate(offsetZero);
-			// specFree.add(offsetZero);
-			result.add(offsetZero);
-
-			// ~addr!base == 0
-			final Expression ptrBaseZero = mExpressionTranslation.constructLiteralForIntegerType(loc,
-					mExpressionTranslation.getCTypeOfPointerComponents(), BigInteger.ZERO);
-			final Expression isNullPtr =
-					ExpressionFactory.newBinaryExpression(loc, Operator.COMPEQ, addrBase, ptrBaseZero);
-
-			// requires ~addr!base == 0 || #valid[~addr!base];
-			final Expression addrIsValid = mBooleanArrayHelper
-					.compareWithTrue(ExpressionFactory.constructNestedArrayAccessExpression(loc, valid, idcFree));
-			// final RequiresSpecification baseValid = new RequiresSpecification(loc, free,
-			// ExpressionFactory.newBinaryExpression(loc, Operator.LOGICOR, isNullPtr, addrIsValid));
-			final AssertStatement baseValid = new AssertStatement(loc,
-					ExpressionFactory.newBinaryExpression(loc, Operator.LOGICOR, isNullPtr, addrIsValid));
-			check.annotate(baseValid);
-			result.add(baseValid);
-		}
-
-		return result;
-	}
-
-	/**
-	 * Generate <code>procedure ULTIMATE.dealloc(~addr:$Pointer$) returns()</code>'s declaration and implementation.
-	 * This procedure should be used for deallocations where do not want to check if given memory area is valid (because
-	 * we already know this) which is the case, e.g., for arrays that we store on the heap or for alloca.
-	 *
-	 * @param tuLoc
-	 *            the location for the new nodes.
-	 * @return declaration and implementation of procedure <code>Ultimate_dealloc</code>
-	 */
-	private List<Declaration> declareDeallocation(final Dispatcher main, final ILocation tuLoc, final IASTNode hook) {
-		final ArrayList<Declaration> decl = new ArrayList<>();
-		// ensures #valid = old(valid)[~addr!base := false];
-		final Expression bLFalse = mBooleanArrayHelper.constructFalse();
-		final Expression addr = // new IdentifierExpression(tuLoc, ADDR);
-				ExpressionFactory.constructIdentifierExpression(tuLoc, mBoogieTypeHelper.getBoogieTypeForPointerType(),
-						ADDR, new DeclarationInformation(StorageClass.PROC_FUNC_INPARAM,
-								MemoryModelDeclarations.Ultimate_Dealloc.getName()));
-		final Expression valid = getValidArray(tuLoc);
-		final Expression addrBase = ExpressionFactory.constructStructAccessExpression(tuLoc, addr, SFO.POINTER_BASE);
-		final Expression[] idcFree = new Expression[] { addrBase };
-
-		{
-			final Procedure deallocDeclaration = new Procedure(tuLoc, new Attribute[0],
-					MemoryModelDeclarations.Ultimate_Dealloc.getName(), new String[0],
-					new VarList[] {
-							new VarList(tuLoc, new String[] { ADDR }, mTypeHandler.constructPointerType(tuLoc)) },
-					new VarList[0], new Specification[0], null);
-			mProcedureManager.beginCustomProcedure(main, tuLoc, MemoryModelDeclarations.Ultimate_Dealloc.getName(),
-					deallocDeclaration);
-		}
-
-		final ArrayList<Specification> specFree = new ArrayList<>();
-
-		final ArrayStoreExpression arrayStore =
-				// new ArrayStoreExpression(tuLoc,
-				// ExpressionFactory.newUnaryExpression(tuLoc, UnaryExpression.Operator.OLD, valid), idcFree,
-				// bLFalse);
-				ExpressionFactory.constructArrayStoreExpression(tuLoc,
-						ExpressionFactory.constructUnaryExpression(tuLoc, UnaryExpression.Operator.OLD, valid), idcFree,
-						bLFalse);
-
-		final Expression updateValidArray =
-				ExpressionFactory.newBinaryExpression(tuLoc, Operator.COMPEQ, valid, arrayStore);
-
-		specFree.add(mProcedureManager.constructEnsuresSpecification(tuLoc, true, updateValidArray,
-				Collections.singleton((VariableLHS) CTranslationUtil.convertExpressionToLHS(valid))));
-		// specFree.add(new ModifiesSpecification(tuLoc, false, new VariableLHS[] { getValidArrayLhs(tuLoc) }));
-
-		// final Procedure deallocDeclaration = new Procedure(tuLoc, new Attribute[0],
-		// MemoryModelDeclarations.Ultimate_Dealloc.getName(), new String[0],
-		// new VarList[] { new VarList(tuLoc, new String[] { ADDR }, mTypeHandler.constructPointerType(tuLoc)) },
-		// new VarList[0], specFree.toArray(new Specification[specFree.size()]), null);
-		mProcedureManager.addSpecificationsToCurrentProcedure(specFree);
-		mProcedureManager.endCustomProcedure(main, MemoryModelDeclarations.Ultimate_Dealloc.getName());
-
-		// decl.add(deallocDeclaration);
-		// mProcedureManager.registerProcedureDeclaration(MemoryModelDeclarations.Ultimate_Dealloc.getName(),
-		// deallocDeclaration);
-
-		return Collections.emptyList();
-	}
-
-	/**
-	 * Generate <code>procedure ~Ultimate.alloc(~size:int) returns (#res:$Pointer$);</code>'s declaration and
-	 * implementation.
-	 *
-	 * @param typeHandler
-	 *
-	 * @param tuLoc
-	 *            the location for the new nodes.
-	 * @return declaration and implementation of procedure <code>~malloc</code>
-	 */
-	private ArrayList<Declaration> declareMalloc(final Dispatcher main, final ITypeHandler typeHandler,
-			final ILocation tuLoc, final IASTNode hook) {
-		final ASTType intType = typeHandler.cType2AstType(tuLoc, mExpressionTranslation.getCTypeOfPointerComponents());
-		final Expression nr0 = mExpressionTranslation.constructLiteralForIntegerType(tuLoc,
-				mExpressionTranslation.getCTypeOfPointerComponents(), BigInteger.ZERO);
-		final Expression valid = getValidArray(tuLoc);
-		// procedure ~malloc(~size:int) returns (#res:$Pointer$);
-		// requires ~size >= 0;
-		// ensures old(#valid)[#res!base] = false;
-		// ensures #valid = old(#valid)[#res!base := true];
-		// ensures #res!offset == 0;
-		// ensures #res!base != 0;
-		// ensures #length = old(#length)[#res!base := ~size];
-		// modifies #length, #valid;
-		final Expression res = // new IdentifierExpression(tuLoc, SFO.RES);
-				ExpressionFactory.constructIdentifierExpression(tuLoc, mBoogieTypeHelper.getBoogieTypeForPointerType(),
-						SFO.RES, new DeclarationInformation(StorageClass.PROC_FUNC_OUTPARAM,
-								MemoryModelDeclarations.Ultimate_Alloc.getName()));
-
-		final Expression length = getLengthArray(tuLoc);
-		// #res!base
-		final Expression resBase = ExpressionFactory.constructStructAccessExpression(tuLoc, res, SFO.POINTER_BASE);
-		// { #res!base }
-		final Expression[] idcMalloc = new Expression[] { resBase };
-		final Expression bLTrue = mBooleanArrayHelper.constructTrue();
-		final Expression bLFalse = mBooleanArrayHelper.constructFalse();
-		// ~size
-		final IdentifierExpression size = // new IdentifierExpression(tuLoc, SIZE);
-				ExpressionFactory.constructIdentifierExpression(tuLoc, BoogieType.TYPE_INT, SIZE,
-						new DeclarationInformation(StorageClass.PROC_FUNC_INPARAM,
-								MemoryModelDeclarations.Ultimate_Alloc.getName()));
-
-		{
-			final Procedure allocDeclaration = new Procedure(tuLoc, new Attribute[0],
-					MemoryModelDeclarations.Ultimate_Alloc.getName(), new String[0],
-					new VarList[] { new VarList(tuLoc, new String[] { SIZE }, intType) },
-					new VarList[] {
-							new VarList(tuLoc, new String[] { SFO.RES }, typeHandler.constructPointerType(tuLoc)) },
-					new Specification[0], null);
-			mProcedureManager.beginCustomProcedure(main, tuLoc, MemoryModelDeclarations.Ultimate_Alloc.getName(),
-					allocDeclaration);
-		}
-
-		final List<Specification> specMalloc = new ArrayList<>();
-
-		// old(#valid)[#res!base] == false
-		specMalloc
-				.add(mProcedureManager
-						.constructEnsuresSpecification(tuLoc, false,
-								ExpressionFactory.newBinaryExpression(tuLoc, Operator.COMPEQ,
-										ExpressionFactory.constructNestedArrayAccessExpression(tuLoc,
-												ExpressionFactory.constructUnaryExpression(tuLoc,
-														UnaryExpression.Operator.OLD, valid),
-												idcMalloc),
-										bLFalse),
-								Collections.emptySet()));
-		// #valid[#res!base] == true
-		specMalloc.add(mProcedureManager.constructEnsuresSpecification(tuLoc, false,
-				ensuresArrayUpdate(tuLoc, bLTrue, resBase, valid),
-				Collections.singleton((VariableLHS) CTranslationUtil.convertExpressionToLHS(valid))));
-		// #res!offset == 0
-		specMalloc.add(mProcedureManager.constructEnsuresSpecification(tuLoc, false,
-				ExpressionFactory.newBinaryExpression(tuLoc, Operator.COMPEQ,
-						ExpressionFactory.constructStructAccessExpression(tuLoc, res, SFO.POINTER_OFFSET), nr0),
-				Collections.emptySet()));
-		// #res!base != 0
-		specMalloc.add(mProcedureManager.constructEnsuresSpecification(tuLoc, false,
-				ExpressionFactory.newBinaryExpression(tuLoc, Operator.COMPNEQ,
-						ExpressionFactory.constructStructAccessExpression(tuLoc, res, SFO.POINTER_BASE), nr0),
-				Collections.emptySet()));
-		// #length == old(#length)[#res!base := ~size]
-		specMalloc
-				.add(mProcedureManager.constructEnsuresSpecification(tuLoc, false,
-						ExpressionFactory.newBinaryExpression(tuLoc, Operator.COMPEQ, length,
-								ExpressionFactory.constructArrayStoreExpression(tuLoc,
-										ExpressionFactory.constructUnaryExpression(tuLoc, UnaryExpression.Operator.OLD,
-												length),
-										idcMalloc, size)),
-						Collections.singleton((VariableLHS) CTranslationUtil.convertExpressionToLHS(length))));
-		// specMalloc.add(new ModifiesSpecification(tuLoc, false,
-		// new VariableLHS[] { getValidArrayLhs(tuLoc), getLengthArrayLhs(tuLoc) }));
-		// final Procedure allocDeclaration = new Procedure(tuLoc, new Attribute[0],
-		// MemoryModelDeclarations.Ultimate_Alloc.getName(), new String[0],
-		// new VarList[] { new VarList(tuLoc, new String[] { SIZE }, intType) },
-		// new VarList[] { new VarList(tuLoc, new String[] { SFO.RES }, typeHandler.constructPointerType(tuLoc)) },
-		// specMalloc.toArray(new Specification[specMalloc.size()]), null);
-		mProcedureManager.addSpecificationsToCurrentProcedure(specMalloc);
-		// decl.add(allocDeclaration);
-		// mProcedureManager.registerProcedureDeclaration(MemoryModelDeclarations.Ultimate_Alloc.getName(),
-		// allocDeclaration);
-
-		final ArrayList<Declaration> result = new ArrayList<>();
-		if (ADD_IMPLEMENTATIONS) {
-			final Expression addr = // new IdentifierExpression(tuLoc, ADDR);
-					ExpressionFactory.constructIdentifierExpression(tuLoc,
-							mBoogieTypeHelper.getBoogieTypeForPointerType(), ADDR, new DeclarationInformation(
-									StorageClass.LOCAL, MemoryModelDeclarations.Ultimate_Alloc.getName()));
-			final Expression addrOffset =
-					ExpressionFactory.constructStructAccessExpression(tuLoc, addr, SFO.POINTER_OFFSET);
-			final Expression addrBase =
-					ExpressionFactory.constructStructAccessExpression(tuLoc, addr, SFO.POINTER_BASE);
-			// procedure ~malloc(~size:int) returns (#res:pointer) {
-			// var ~addr : pointer;
-			//
-			// assume ~addr!offset = 0;
-			// assume ~addr!base != 0;
-			// assume !#valid[~addr!base];
-			// // #valid setzen
-			// #valid = #valid[~addr!base := true];
-			// #length = #length[~addr!base := size];
-			// // return pointer
-			// #res := ~addr;
-			// }
-			final Expression[] idcAddrBase = new Expression[] { addrBase };
-			final VariableDeclaration[] localVars =
-					new VariableDeclaration[] { new VariableDeclaration(tuLoc, new Attribute[0], new VarList[] {
-							new VarList(tuLoc, new String[] { ADDR }, typeHandler.constructPointerType(tuLoc)) }) };
-
-			final VariableLHS resLhs =
-					ExpressionFactory.constructVariableLHS(tuLoc, mBoogieTypeHelper.getBoogieTypeForPointerType(),
-							SFO.RES, new DeclarationInformation(StorageClass.IMPLEMENTATION_OUTPARAM,
-									MemoryModelDeclarations.Ultimate_Alloc.getName()));
-			final Statement[] block = new Statement[6];
-			block[0] = new AssumeStatement(tuLoc,
-					ExpressionFactory.newBinaryExpression(tuLoc, Operator.COMPEQ, addrOffset, nr0));
-			block[1] = new AssumeStatement(tuLoc,
-					ExpressionFactory.newBinaryExpression(tuLoc, Operator.COMPNEQ, addrBase, nr0));
-			block[2] = new AssumeStatement(tuLoc,
-					ExpressionFactory.constructUnaryExpression(tuLoc, UnaryExpression.Operator.LOGICNEG,
-							ExpressionFactory.constructNestedArrayAccessExpression(tuLoc, valid, idcAddrBase)));
-			block[3] =
-					StatementFactory.constructAssignmentStatement(tuLoc, new LeftHandSide[] { getValidArrayLhs(tuLoc) },
-							new Expression[] { new ArrayStoreExpression(tuLoc, valid, idcAddrBase, bLTrue) });
-			block[4] = StatementFactory.constructAssignmentStatement(tuLoc,
-					new LeftHandSide[] { getLengthArrayLhs(tuLoc) },
-					new Expression[] { new ArrayStoreExpression(tuLoc, length, idcAddrBase, size) });
-			block[5] = StatementFactory.constructAssignmentStatement(tuLoc, new LeftHandSide[] { resLhs },
-					new Expression[] { addr });
-			// final Body bodyMalloc = new Body(tuLoc, localVars, block);
-			final Body bodyMalloc = mProcedureManager.constructBody(tuLoc, localVars, block,
-					MemoryModelDeclarations.Ultimate_Alloc.getName());
-			result.add(new Procedure(tuLoc, new Attribute[0], MemoryModelDeclarations.Ultimate_Alloc.getName(),
-					new String[0], new VarList[] { new VarList(tuLoc, new String[] { SIZE }, intType) },
-					new VarList[] {
-							new VarList(tuLoc, new String[] { SFO.RES }, typeHandler.constructPointerType(tuLoc)) },
-					null, bodyMalloc));
-		}
-		mProcedureManager.endCustomProcedure(main, MemoryModelDeclarations.Ultimate_Alloc.getName());
-		return result;
-	}
-
-	/**
-	 * Returns a call to our internal Ultimate.dealloc procedure. Also notifies the relevant handlers (MemoryHandler,
-	 * FunctionHandler) about the call.
-	 *
-	 * Note that Ultimate.dealloc does not make check if the deallocated memory is #valid, this must be done outside of
-	 * this procedure if we are translating a call to C's <code>free(p)</code> function for example.
-	 */
-	public CallStatement getDeallocCall(final Dispatcher main, final LRValue lrVal, final ILocation loc) {
-		assert lrVal instanceof RValue || lrVal instanceof LocalLValue;
-		requireMemoryModelFeature(MemoryModelDeclarations.Ultimate_Dealloc);
-		// assert lrVal.cType instanceof CPointer;//TODO -> must be a pointer or onHeap -- add a complicated assertion
-		// or let it be??
-
-		// Further checks are done in the precondition of ~free()!
-		final CallStatement freeCall = StatementFactory.constructCallStatement(loc, false, new VariableLHS[0],
-				MemoryModelDeclarations.Ultimate_Dealloc.getName(), new Expression[] { lrVal.getValue() });
-		// add required information to function handler.
-		if (mProcedureManager.isGlobalScope()) {
-			// mProcedureManager.addModifiedGlobal(MemoryModelDeclarations.Ultimate_Dealloc.getName(),
-			// getValidArrayLhs(loc));
-			// mProcedureManager.registerCall(MemoryModelDeclarations.Ultimate_Dealloc.getName());
-		}
-		return freeCall;
-	}
-
-	/**
-	 *
-	 * @param callerName
-	 *            name of the calling procedure
-	 */
-<<<<<<< HEAD
-	public CallStatement getMallocCall(final LocalLValue resultPointer, final ILocation loc, final IASTNode hook) {
-		return getMallocCall(calculateSizeOf(loc, resultPointer.getCType(), hook),
-				((VariableLHS) resultPointer.getLHS()), loc);
-=======
-	public CallStatement getMallocCall(final LocalLValue resultPointer, final ILocation loc) {
-		return getMallocCall(calculateSizeOf(loc, resultPointer.getCType()), (VariableLHS) resultPointer.getLHS(), loc);
->>>>>>> 2874c22f
-	}
-
-	/**
-	 *
-	 * @param size
-	 * @param returnedValue
-	 * @param loc
-	 * @param surroundingProcedure
-	 *            name of the procedure that the generated statements will be added to.
-	 * @return
-	 */
-	public CallStatement getMallocCall(final Expression size, final VariableLHS returnedValue, final ILocation loc) {
-		requireMemoryModelFeature(MemoryModelDeclarations.Ultimate_Alloc);
-		final CallStatement result =
-				StatementFactory.constructCallStatement(loc, false, new VariableLHS[] { returnedValue },
-						MemoryModelDeclarations.Ultimate_Alloc.getName(), new Expression[] { size });
-
-		mProcedureManager.registerProcedure(MemoryModelDeclarations.Ultimate_Alloc.getName());
-		return result;
-	}
-
-	/**
-	 * Generates a call of the read procedure and writes the returned value to a temp variable, returned in the
-	 * expression of the returned ResultExpression. Note that we only read simple types from the heap -- when reading
-	 * e.g. an array, we have to make readCalls for each cell.
-	 *
-	 * @param tPointer
-	 *            the address to read from.
-	 * @param pointerCType
-	 *            the CType of the pointer in tPointer
-	 *
-	 * @return all declarations and statements required to perform the read, plus an identifierExpression holding the
-	 *         read value.
-	 */
-	// 2015-10
-	public ExpressionResult getReadCall(final Dispatcher main, final Expression address, final CType resultType,
-			final IASTNode hook) {
-		final ILocation loc = address.getLocation();
-		// CPrimitive cPrimitive = (CPrimitive) resultType.getUnderlyingType();
-		// if (main.getTypeSizes().getSize(cPrimitive.getType()) >
-		// main.getTypeSizes().getSize(PRIMITIVE.INT)) {
-		// throw new UnsupportedSyntaxException(loc,
-		// "cannot read " + cPrimitive + " from heap");
-		// }
-		// }
-		// boolean bitvectorConversionNeeded = (((CHandler) main.cHandler).getExpressionTranslation() instanceof
-		// BitvectorTranslation
-		// && (resultType.getUnderlyingType() instanceof CPrimitive)
-		// && main.getTypeSizes().getSize(((CPrimitive) resultType.getUnderlyingType()).getType()) <
-		// main.getTypeSizes().getSize(PRIMITIVE.INT));
-		final boolean bitvectorConversionNeeded = false;
-
-		ExpressionResultBuilder resultBuilder = new ExpressionResultBuilder();
-
-		final String readCallProcedureName;
-		{
-
-			final CType ut;
-			if (resultType instanceof CNamed) {
-				ut = ((CNamed) resultType).getUnderlyingType();
-			} else {
-				ut = resultType;
-			}
-
-			if (ut instanceof CPrimitive) {
-				final CPrimitive cp = (CPrimitive) ut;
-				if (!SUPPORT_FLOATS_ON_HEAP && cp.isFloatingType()) {
-					throw new UnsupportedSyntaxException(loc, FLOAT_ON_HEAP_UNSOUND_MESSAGE);
-				}
-				mRequiredMemoryModelFeatures.reportDataOnHeapRequired(cp.getType());
-				readCallProcedureName = mMemoryModel.getReadProcedureName(cp.getType());
-			} else if (ut instanceof CPointer) {
-				mRequiredMemoryModelFeatures.reportPointerOnHeapRequired();
-				readCallProcedureName = mMemoryModel.getReadPointerProcedureName();
-			} else if (ut instanceof CNamed) {
-				throw new AssertionError("we took underlying type");
-			} else if (ut instanceof CArray) {
-				// we assume it is an Array on Heap
-				// assert main.cHandler.isHeapVar(((IdentifierExpression) lrVal.getValue()).getIdentifier());
-				// but it may not only be on heap, because it is addressoffed, but also because it is inside
-				// a struct that is addressoffed..
-				mRequiredMemoryModelFeatures.reportPointerOnHeapRequired();
-				readCallProcedureName = mMemoryModel.getReadPointerProcedureName();
-			} else if (ut instanceof CEnum) {
-				// enum is treated like an int
-				mRequiredMemoryModelFeatures.reportDataOnHeapRequired(CPrimitives.INT);
-				readCallProcedureName = mMemoryModel.getReadProcedureName(CPrimitives.INT);
-			} else {
-				throw new UnsupportedOperationException("unsupported type " + ut);
-			}
-		}
-
-		// TODO: bitvectorConversionNeeded switches between two identical branches --> what was the real intention??
-		final ASTType returnedValueAstType;
-		if (bitvectorConversionNeeded) {
-			returnedValueAstType = mTypeHandler.cType2AstType(loc, resultType);
-		} else {
-			returnedValueAstType = mTypeHandler.cType2AstType(loc, resultType);
-		}
-		final AuxVarInfo auxvar = AuxVarInfo.constructAuxVarInfo(loc, main, resultType, SFO.AUXVAR.MEMREAD);
-		resultBuilder.addDeclaration(auxvar.getVarDec());
-		resultBuilder.addAuxVar(auxvar);
-
-		final VariableLHS[] lhss = new VariableLHS[] { auxvar.getLhs() };
-		final CallStatement call = StatementFactory.constructCallStatement(loc, false, lhss, readCallProcedureName, // heapType.toString(),
-				new Expression[] { address, calculateSizeOf(loc, resultType, hook) });
-		for (final Overapprox overapprItem : resultBuilder.getOverappr()) {
-			overapprItem.annotate(call);
-		}
-		resultBuilder.addStatement(call);
-		assert CTranslationUtil.isAuxVarMapComplete(mNameHandler, resultBuilder);
-
-		// ExpressionResult result;
-		if (bitvectorConversionNeeded) {
-			final IdentifierExpression returnedValueIdExpr = auxvar.getExp();
-
-			resultBuilder.setLrVal(new RValue(returnedValueIdExpr, resultType));
-
-			final ExpressionResult intermediateResult = resultBuilder.build();
-			mExpressionTranslation.convertIntToInt(loc, intermediateResult,
-					(CPrimitive) resultType.getUnderlyingType());
-			resultBuilder = new ExpressionResultBuilder().addAllExceptLrValue(intermediateResult)
-					.setLrVal(intermediateResult.getLrValue());
-
-			final AuxVarInfo bvReturnedValueAux =
-					AuxVarInfo.constructAuxVarInfo(loc, main, resultType, SFO.AUXVAR.MEMREAD);
-			resultBuilder.addDeclaration(bvReturnedValueAux.getVarDec());
-			resultBuilder.addAuxVar(bvReturnedValueAux);
-
-			final VariableLHS[] bvlhss = new VariableLHS[] { bvReturnedValueAux.getLhs() };
-			final AssignmentStatement as =
-					// mProcedureManager.constructAssignmentStatement(loc, bvlhss, new Expression[] {
-					// result.mLrVal.getValue() });
-					StatementFactory.constructAssignmentStatement(loc, bvlhss,
-							new Expression[] { resultBuilder.getLrVal().getValue() });
-			// stmt.add(as);
-			resultBuilder.addStatement(as);
-			// TODO is it correct to use returnedValueAstType here?
-			// result.mLrVal = new RValue(bvReturnedValueAux.getExp(), resultType);
-			resultBuilder.resetLrVal(new RValue(bvReturnedValueAux.getExp(), resultType));
-		} else {
-			final IdentifierExpression returnedValueIdExpr = ExpressionFactory.constructIdentifierExpression(loc,
-					mBoogieTypeHelper.getBoogieTypeForBoogieASTType(returnedValueAstType),
-					auxvar.getExp().getIdentifier(),
-					new DeclarationInformation(StorageClass.LOCAL, mProcedureManager.getCurrentProcedureID()));
-			resultBuilder.setLrVal(new RValue(returnedValueIdExpr, resultType));
-		}
-		// return result;
-		return resultBuilder.build();
-	}
-
-	/**
-	 * Generates a procedure call to writeT(val, ptr), writing val to the according memory array. (for the C-methode the
-	 * argument order is value, target, for this method it's the other way around)
-	 *
-	 * @param hlv
-	 *            the HeapLvalue containing the address to write to
-	 * @param rval
-	 *            the value to write.
-	 * @param isStaticInitialization
-	 *            If the write call is used during static initialization of global variables, we can use the unchecked
-	 *            methods and omit various specifications.
-	 *
-	 * @return the required Statements to perform the write.
-	 */
-<<<<<<< HEAD
-	public ArrayList<Statement> getWriteCall(final Dispatcher main, final ILocation loc, final HeapLValue hlv,
-			final Expression value, CType valueType, final IASTNode hook) {
-=======
-	public List<Statement> getWriteCall(final Dispatcher main, final ILocation loc, final HeapLValue hlv,
-			final Expression value, final CType valueType, final boolean isStaticInitialization) {
->>>>>>> 2874c22f
-		// if (((CHandler) main.cHandler).getExpressionTranslation() instanceof BitvectorTranslation
-		// && (valueType.getUnderlyingType() instanceof CPrimitive)) {
-		// CPrimitive cPrimitive = (CPrimitive) valueType.getUnderlyingType();
-		// if (main.getTypeSizes().getSize(cPrimitive.getType()) >
-		// main.getTypeSizes().getSize(PRIMITIVE.INT)) {
-		// throw new UnsupportedSyntaxException(loc,
-		// "cannot write " + cPrimitive + " to heap");
-		// }
-		// }
-		// boolean bitvectorConversionNeeded = (((CHandler) main.cHandler).getExpressionTranslation() instanceof
-		// BitvectorTranslation
-		// && (valueType.getUnderlyingType() instanceof CPrimitive)
-		// && main.getTypeSizes().getSize(((CPrimitive) valueType.getUnderlyingType()).getType()) <
-		// main.getTypeSizes().getSize(PRIMITIVE.INT));
-		// if (bitvectorConversionNeeded) {
-		// RValue tmpworkaroundrvalue = new RValue(value, valueType.getUnderlyingType(), false, false);
-		// ExpressionResult tmpworkaround = new ExpressionResult(tmpworkaroundrvalue);
-		// mExpressionTranslation.convertIntToInt(loc, tmpworkaround, new CPrimitive(PRIMITIVE.INT));
-		// value = tmpworkaround.lrVal.getValue();
-		// valueType = tmpworkaround.lrVal.getCType();
-		// }
-
-		final CType realValueType;
-		if (valueType instanceof CNamed) {
-			realValueType = ((CNamed) valueType).getUnderlyingType();
-		} else {
-			realValueType = valueType;
-		}
-
-		if (realValueType instanceof CPrimitive) {
-			return getWriteCallPrimitive(loc, hlv, value, (CPrimitive) realValueType, isStaticInitialization);
-		} else if (realValueType instanceof CEnum) {
-			return getWriteCallEnum(loc, hlv, value);
-		} else if (realValueType instanceof CPointer) {
-			return getWriteCallPointer(loc, hlv, value);
-		} else if (realValueType instanceof CStruct) {
-			return getWriteCallStruct(main, loc, hlv, value, (CStruct) realValueType, isStaticInitialization);
-		} else if (realValueType instanceof CArray) {
-			return getWriteCallArray(main, loc, hlv, value, (CArray) realValueType, isStaticInitialization);
-		} else {
-			throw new UnsupportedSyntaxException(loc, "we don't recognize this type: " + realValueType);
-		}
-	}
-
-<<<<<<< HEAD
-		if (valueType instanceof CPrimitive) {
-			final CPrimitive cp = (CPrimitive) valueType;
-			if (!SUPPORT_FLOATS_ON_HEAP && cp.isFloatingType()) {
-				throw new UnsupportedSyntaxException(loc, FLOAT_ON_HEAP_UNSOUND_MESSAGE);
-			}
-			mRequiredMemoryModelFeatures.reportDataOnHeapRequired(cp.getType());
-			final String writeCallProcedureName = mMemoryModel.getWriteProcedureName(cp.getType());
-			final HeapDataArray dhp = mMemoryModel.getDataHeapArray(cp.getType());
-//			mProcedureManager.addModifiedGlobal(mProcedureManager.getCurrentProcedureID(), dhp.getVariableLHS());
-			stmt.add(StatementFactory.constructCallStatement(loc, false, new VariableLHS[0], writeCallProcedureName,
-					new Expression[] { value, hlv.getAddress(), calculateSizeOf(loc, hlv.getCType(), hook) }));
-		} else if (valueType instanceof CEnum) {
-			// treat like INT
-			mRequiredMemoryModelFeatures.reportDataOnHeapRequired(CPrimitives.INT);
-			final String writeCallProcedureName = mMemoryModel.getWriteProcedureName(CPrimitives.INT);
-			final HeapDataArray dhp = mMemoryModel.getDataHeapArray(CPrimitives.INT);
-//			mProcedureManager.addModifiedGlobal(mProcedureManager.getCurrentProcedureID(), dhp.getVariableLHS());
-			stmt.add(StatementFactory.constructCallStatement(loc, false, new VariableLHS[0], writeCallProcedureName,
-					new Expression[] { value, hlv.getAddress(), calculateSizeOf(loc, hlv.getCType(), hook) }));
-		} else if (valueType instanceof CPointer) {
-			mRequiredMemoryModelFeatures.reportPointerOnHeapRequired();
-			final String writeCallProcedureName = mMemoryModel.getWritePointerProcedureName();
-			final HeapDataArray dhp = mMemoryModel.getPointerHeapArray();
-//			mProcedureManager.addModifiedGlobal(mProcedureManager.getCurrentProcedureID(), dhp.getVariableLHS());
-			stmt.add(StatementFactory.constructCallStatement(loc, false, new VariableLHS[0], writeCallProcedureName,
-					new Expression[] { value, hlv.getAddress(), calculateSizeOf(loc, hlv.getCType(), hook) }));
-		} else if (valueType instanceof CStruct) {
-			final CStruct rStructType = (CStruct) valueType;
-			for (final String fieldId : rStructType.getFieldIds()) {
-				final Expression startAddress = hlv.getAddress();
-				// final Expression startAddress = hlv.getAddressAsPointerRValue(mTypeHandler.getBoogiePointerType())
-				// .getValue();
-				final Expression newStartAddressBase = MemoryHandler.getPointerBaseAddress(startAddress, loc);
-				final Expression newStartAddressOffset = MemoryHandler.getPointerOffset(startAddress, loc);
-				// if (startAddress instanceof StructConstructor) {
-				// newStartAddressBase = ((StructConstructor) startAddress).getFieldValues()[0];
-				// newStartAddressOffset = ((StructConstructor) startAddress).getFieldValues()[1];
-				// } else {
-				// newStartAddressBase = MemoryHandler.getPointerBaseAddress(startAddress, loc);
-				// newStartAddressOffset = MemoryHandler.getPointerOffset(startAddress, loc);
-				// }
-
-				final CType fieldType = rStructType.getFieldType(fieldId);
-				final StructAccessExpression sae =
-						ExpressionFactory.constructStructAccessExpression(loc, value, fieldId);
-				final Expression fieldOffset =
-						mTypeSizeAndOffsetComputer.constructOffsetForField(loc, rStructType, fieldId, hook);
-				final Expression newOffset =
-						mExpressionTranslation.constructArithmeticExpression(loc, IASTBinaryExpression.op_plus,
-								newStartAddressOffset, mExpressionTranslation.getCTypeOfPointerComponents(),
-								fieldOffset, mExpressionTranslation.getCTypeOfPointerComponents());
-				final HeapLValue fieldHlv = LRValueFactory.constructHeapLValue(main,
-						constructPointerFromBaseAndOffset(newStartAddressBase, newOffset, loc), fieldType, null);
-				stmt.addAll(getWriteCall(main, loc, fieldHlv, sae, fieldType, hook));
-			}
-=======
-	private List<Statement> getWriteCallArray(final Dispatcher main, final ILocation loc, final HeapLValue hlv,
-			final Expression value, final CArray valueType, final boolean isStaticInitialization) {
->>>>>>> 2874c22f
-
-		if (valueType.getValueType().getUnderlyingType() instanceof CArray) {
-			throw new UnsupportedSyntaxException(loc,
-					"we need to generalize this to nested and/or variable length arrays");
-		}
-
-		final BigInteger dimBigInteger = mExpressionTranslation.extractIntegerValue(valueType.getBound());
-		if (dimBigInteger == null) {
-			throw new UnsupportedSyntaxException(loc, "variable length arrays not yet supported by this method");
-		}
-
-<<<<<<< HEAD
-			final Expression valueTypeSize = calculateSizeOf(loc, arrayType.getValueType(), hook);
-=======
-		final Expression arrayStartAddress = hlv.getAddress();
-		final Expression newStartAddressBase;
-		final Expression newStartAddressOffset;
-		if (arrayStartAddress instanceof StructConstructor) {
-			newStartAddressBase = ((StructConstructor) arrayStartAddress).getFieldValues()[0];
-			newStartAddressOffset = ((StructConstructor) arrayStartAddress).getFieldValues()[1];
-		} else {
-			newStartAddressBase = MemoryHandler.getPointerBaseAddress(arrayStartAddress, loc);
-			newStartAddressOffset = MemoryHandler.getPointerOffset(arrayStartAddress, loc);
-		}
-
-		final Expression valueTypeSize = calculateSizeOf(loc, valueType.getValueType());
-		final int dim = dimBigInteger.intValue();
-		final List<Statement> stmt = new ArrayList<>();
-
-		Expression arrayEntryAddressOffset = newStartAddressOffset;
-
-		// Expression readArrayEntryAddressOffset = arrayType.isOnHeap() ? getPointerOffset(rval.getValue(),
-		// loc) : null;
-
-		for (int pos = 0; pos < dim; pos++) {
-
-			// if (arrayType.isOnHeap()) {
-			// arrayAccRVal = new RValue(
-			// constructPointerFromBaseAndOffset(
-			// getPointerBaseAddress(rval.getValue(), loc),
-			// readArrayEntryAddressOffset, loc),
-			// arrayType.getValueType());
-			// readArrayEntryAddressOffset = CHandler.createArithmeticExpression(IASTBinaryExpression.op_plus,
-			// readArrayEntryAddressOffset, valueTypeSize, loc);
-			// } else {
-			final Expression position = mExpressionTranslation.constructLiteralForIntegerType(loc,
-					mExpressionTranslation.getCTypeOfPointerComponents(), BigInteger.valueOf(pos));
-			final RValue arrayAccessRVal = new RValue(
-					ExpressionFactory.constructNestedArrayAccessExpression(loc, value, new Expression[] { position }),
-					valueType.getValueType());
-			// }
-			final HeapLValue arrayCellLValue = LRValueFactory.constructHeapLValue(main,
-					constructPointerFromBaseAndOffset(newStartAddressBase, arrayEntryAddressOffset, loc),
-					valueType.getValueType(), null);
-			stmt.addAll(getWriteCall(main, loc, arrayCellLValue, arrayAccessRVal.getValue(), arrayAccessRVal.getCType(),
-					isStaticInitialization));
-			// TODO 2015-10-11 Matthias: Why is there an addition of value Type size
-			// and no multiplication? Check this more carefully.
-			arrayEntryAddressOffset =
-					mExpressionTranslation.constructArithmeticExpression(loc, IASTBinaryExpression.op_plus,
-							arrayEntryAddressOffset, mExpressionTranslation.getCTypeOfPointerComponents(),
-							valueTypeSize, mExpressionTranslation.getCTypeOfPointerComponents());
->>>>>>> 2874c22f
-
-		}
-		return stmt;
-
-<<<<<<< HEAD
-			// can we assume here, that we have a boogie array, right??
-			if (!(arrayType.getValueType().getUnderlyingType() instanceof CArray)) {
-				final BigInteger dimBigInteger = mExpressionTranslation.extractIntegerValue(arrayType.getBound(), hook);
-				if (dimBigInteger == null) {
-					throw new UnsupportedSyntaxException(loc,
-							"variable length arrays not yet supported by this method");
-				}
-				final int dim = dimBigInteger.intValue();
-
-				// Expression readArrayEntryAddressOffset = arrayType.isOnHeap() ? getPointerOffset(rval.getValue(),
-				// loc) : null;
-
-				for (int pos = 0; pos < dim; pos++) {
-					RValue arrayAccRVal;
-					// if (arrayType.isOnHeap()) {
-					// arrayAccRVal = new RValue(
-					// constructPointerFromBaseAndOffset(
-					// getPointerBaseAddress(rval.getValue(), loc),
-					// readArrayEntryAddressOffset, loc),
-					// arrayType.getValueType());
-					// readArrayEntryAddressOffset = CHandler.createArithmeticExpression(IASTBinaryExpression.op_plus,
-					// readArrayEntryAddressOffset, valueTypeSize, loc);
-					// } else {
-					final Expression position = mExpressionTranslation.constructLiteralForIntegerType(loc,
-							mExpressionTranslation.getCTypeOfPointerComponents(), BigInteger.valueOf(pos));
-					arrayAccRVal = new RValue(ExpressionFactory.constructNestedArrayAccessExpression(loc, value,
-							new Expression[] { position }), arrayType.getValueType());
-					// }
-					stmt.addAll(getWriteCall(main, loc,
-							LRValueFactory.constructHeapLValue(main,
-									constructPointerFromBaseAndOffset(newStartAddressBase, arrayEntryAddressOffset,
-											loc),
-									arrayType.getValueType(), null),
-							arrayAccRVal.getValue(), arrayAccRVal.getCType(), hook));
-					// TODO 2015-10-11 Matthias: Why is there an addition of value Type size
-					// and no multiplication? Check this more carefully.
-					arrayEntryAddressOffset =
-							mExpressionTranslation.constructArithmeticExpression(loc, IASTBinaryExpression.op_plus,
-									arrayEntryAddressOffset, mExpressionTranslation.getCTypeOfPointerComponents(),
-									valueTypeSize, mExpressionTranslation.getCTypeOfPointerComponents());
-				}
-			} else {
-				throw new UnsupportedSyntaxException(loc,
-						"we need to generalize this to nested and/or variable length arrays");
-			}
-=======
-		// stmt.add(new CallStatement(loc, false, new VariableLHS[0], "write~" + SFO.POINTER,
-		// new Expression[] { rval.getValue(), hlv.getAddress(), this.calculateSizeOf(hlv.cType, loc) }));
-	}
-
-	private List<Statement> getWriteCallStruct(final Dispatcher main, final ILocation loc, final HeapLValue hlv,
-			final Expression value, final CStruct valueType, final boolean isStaticInitialization) {
-		final List<Statement> stmt = new ArrayList<>();
-		for (final String fieldId : valueType.getFieldIds()) {
-			final Expression startAddress = hlv.getAddress();
-			// final Expression startAddress = hlv.getAddressAsPointerRValue(mTypeHandler.getBoogiePointerType())
-			// .getValue();
-			final Expression newStartAddressBase = MemoryHandler.getPointerBaseAddress(startAddress, loc);
-			final Expression newStartAddressOffset = MemoryHandler.getPointerOffset(startAddress, loc);
-			// if (startAddress instanceof StructConstructor) {
-			// newStartAddressBase = ((StructConstructor) startAddress).getFieldValues()[0];
-			// newStartAddressOffset = ((StructConstructor) startAddress).getFieldValues()[1];
-			// } else {
-			// newStartAddressBase = MemoryHandler.getPointerBaseAddress(startAddress, loc);
-			// newStartAddressOffset = MemoryHandler.getPointerOffset(startAddress, loc);
-			// }
-
-			final CType fieldType = valueType.getFieldType(fieldId);
-			final StructAccessExpression sae = ExpressionFactory.constructStructAccessExpression(loc, value, fieldId);
-			final Expression fieldOffset = mTypeSizeAndOffsetComputer.constructOffsetForField(loc, valueType, fieldId);
-			final Expression newOffset =
-					mExpressionTranslation.constructArithmeticExpression(loc, IASTBinaryExpression.op_plus,
-							newStartAddressOffset, mExpressionTranslation.getCTypeOfPointerComponents(), fieldOffset,
-							mExpressionTranslation.getCTypeOfPointerComponents());
-			final HeapLValue fieldHlv = LRValueFactory.constructHeapLValue(main,
-					constructPointerFromBaseAndOffset(newStartAddressBase, newOffset, loc), fieldType, null);
-			stmt.addAll(getWriteCall(main, loc, fieldHlv, sae, fieldType, isStaticInitialization));
-		}
-		return stmt;
-	}
->>>>>>> 2874c22f
-
-	private List<Statement> getWriteCallPointer(final ILocation loc, final HeapLValue hlv, final Expression value) {
-		mRequiredMemoryModelFeatures.reportPointerOnHeapRequired();
-		final String writeCallProcedureName = mMemoryModel.getWritePointerProcedureName();
-		final HeapDataArray dhp = mMemoryModel.getPointerHeapArray();
-		// mProcedureManager.addModifiedGlobal(mProcedureManager.getCurrentProcedureID(), dhp.getVariableLHS());
-		return Collections.singletonList(
-				StatementFactory.constructCallStatement(loc, false, new VariableLHS[0], writeCallProcedureName,
-						new Expression[] { value, hlv.getAddress(), calculateSizeOf(loc, hlv.getCType()) }));
-	}
-
-	private List<Statement> getWriteCallEnum(final ILocation loc, final HeapLValue hlv, final Expression value) {
-		// treat like INT
-		mRequiredMemoryModelFeatures.reportDataOnHeapRequired(CPrimitives.INT);
-		final String writeCallProcedureName = mMemoryModel.getWriteProcedureName(CPrimitives.INT);
-		final HeapDataArray dhp = mMemoryModel.getDataHeapArray(CPrimitives.INT);
-		// mProcedureManager.addModifiedGlobal(mProcedureManager.getCurrentProcedureID(), dhp.getVariableLHS());
-		return Collections.singletonList(
-				StatementFactory.constructCallStatement(loc, false, new VariableLHS[0], writeCallProcedureName,
-						new Expression[] { value, hlv.getAddress(), calculateSizeOf(loc, hlv.getCType()) }));
-	}
-
-	private List<Statement> getWriteCallPrimitive(final ILocation loc, final HeapLValue hlv, final Expression value,
-			final CPrimitive valueType, final boolean isStaticInitialization) {
-		if (!SUPPORT_FLOATS_ON_HEAP && valueType.isFloatingType()) {
-			throw new UnsupportedSyntaxException(loc, FLOAT_ON_HEAP_UNSOUND_MESSAGE);
-		}
-		mRequiredMemoryModelFeatures.reportDataOnHeapRequired(valueType.getType());
-		final String writeCallProcedureName;
-		if (isStaticInitialization) {
-			mRequiredMemoryModelFeatures.reportUncheckedWriteRequired(valueType.getType());
-			writeCallProcedureName = mMemoryModel.getUncheckedWriteProcedureName(valueType.getType());
-		} else {
-			writeCallProcedureName = mMemoryModel.getWriteProcedureName(valueType.getType());
-		}
-
-		final HeapDataArray dhp = mMemoryModel.getDataHeapArray(valueType.getType());
-		// mProcedureManager.addModifiedGlobal(mProcedureManager.getCurrentProcedureID(), dhp.getVariableLHS());
-		return Collections.singletonList(
-				StatementFactory.constructCallStatement(loc, false, new VariableLHS[0], writeCallProcedureName,
-						new Expression[] { value, hlv.getAddress(), calculateSizeOf(loc, hlv.getCType()) }));
-	}
-
-	/**
-	 * Takes a pointer Expression and returns the pointers base address. If it is already given as a struct, then the
-	 * first field is returned, otherwise a StructAccessExpression pointer!base is returned.
-	 *
-	 * @param pointer
-	 */
-	public static Expression getPointerBaseAddress(final Expression pointer, final ILocation loc) {
-		if (pointer instanceof StructConstructor) {
-			return ((StructConstructor) pointer).getFieldValues()[0];
-		}
-		return ExpressionFactory.constructStructAccessExpression(loc, pointer, "base");
-	}
-
-	/**
-	 * Takes a pointer Expression and returns the pointers base address. If it is already given as a struct, then the
-	 * second field is returned, otherwise a StructAccessExpression pointer!offset is returned.
-	 *
-	 * @param pointer
-	 */
-	public static Expression getPointerOffset(final Expression pointer, final ILocation loc) {
-		if (pointer instanceof StructConstructor) {
-			return ((StructConstructor) pointer).getFieldValues()[1];
-		}
-		return ExpressionFactory.constructStructAccessExpression(loc, pointer, "offset");
-	}
-
-	public static StructConstructor constructPointerFromBaseAndOffset(final Expression base, final Expression offset,
-			final ILocation loc) {
-		return ExpressionFactory.constructStructConstructor(loc, new String[] { "base", "offset" },
-				new Expression[] { base, offset });
-	}
-
-	/**
-	 * Takes a loop or function body and inserts mallocs and frees for all the identifiers in this.mallocedAuxPointers
-	 *
-	 * Note that this returns a statement block that is like the given block but with added statement in front
-	 * <b>and</b>in the back!
-	 */
-	public List<Statement> insertMallocs(final Dispatcher main, final List<Statement> block, final IASTNode hook) {
-		final List<Statement> mallocs = new ArrayList<>();
-		for (final LocalLValueILocationPair llvp : mVariablesToBeMalloced.currentScopeKeys()) {
-			mallocs.add(this.getMallocCall(llvp.llv, llvp.loc, hook));
-		}
-		final List<Statement> frees = new ArrayList<>();
-		for (final LocalLValueILocationPair llvp : mVariablesToBeFreed.currentScopeKeys()) { // frees are inserted in
-			// handleReturnStm
-			frees.add(getDeallocCall(main, llvp.llv, llvp.loc));
-			frees.add(new HavocStatement(llvp.loc, new VariableLHS[] { (VariableLHS) llvp.llv.getLHS() }));
-		}
-		final List<Statement> newBlockAL = new ArrayList<>();
-		newBlockAL.addAll(mallocs);
-		newBlockAL.addAll(block);
-		newBlockAL.addAll(frees);
-		return newBlockAL;
-	}
-
-	public void addVariableToBeFreed(final Dispatcher main, final LocalLValueILocationPair llvp) {
-		mVariablesToBeFreed.put(llvp, mVariablesToBeFreed.getActiveScopeNum());
-	}
-
-	public Map<LocalLValueILocationPair, Integer> getVariablesToBeMalloced() {
-		return Collections.unmodifiableMap(mVariablesToBeMalloced);
-	}
-
-	public Map<LocalLValueILocationPair, Integer> getVariablesToBeFreed() {
-		return Collections.unmodifiableMap(mVariablesToBeFreed);
-	}
-
-	public PointerCheckMode getPointerSubtractionAndComparisonValidityCheckMode() {
-		return mCheckPointerSubtractionAndComparisonValidity;
-	}
-
-	public TypeSizeAndOffsetComputer getTypeSizeAndOffsetComputer() {
-		return mTypeSizeAndOffsetComputer;
-	}
-
-	public IBooleanArrayHelper getBooleanArrayHelper() {
-		return mBooleanArrayHelper;
-	}
-
-	/**
-	 * Add or subtract a Pointer and an integer. Use this method only if you are sure that the type of the integer is
-	 * the same as the type that we use for our pointer components. Otherwise, use the method below.
-	 *
-	 * @param operator
-	 *            Either plus or minus.
-	 * @param integer
-	 * @param valueType
-	 *            The value type the pointer points to (we need it because we have to multiply with its size)
-	 *
-	 * @return a pointer of the form: {base: ptr.base, offset: ptr.offset + integer * sizeof(valueType)}
-	 */
-	public Expression doPointerArithmetic(final int operator, final ILocation loc, final Expression ptrAddress,
-			final RValue integer, final CType valueType, final IASTNode hook) {
-		if (mTypeSizes.getSize(((CPrimitive) integer.getCType()).getType()) != mTypeSizes
-				.getSize(mExpressionTranslation.getCTypeOfPointerComponents().getType())) {
-			throw new UnsupportedOperationException("not yet implemented, conversion is needed");
-		}
-		final Expression pointerBase = MemoryHandler.getPointerBaseAddress(ptrAddress, loc);
-		final Expression pointerOffset = MemoryHandler.getPointerOffset(ptrAddress, loc);
-		final Expression timesSizeOf = multiplyWithSizeOfAnotherType(loc, valueType, integer.getValue(),
-				mExpressionTranslation.getCTypeOfPointerComponents(), hook);
-		final Expression sum = mExpressionTranslation.constructArithmeticExpression(loc, operator, pointerOffset,
-				mExpressionTranslation.getCTypeOfPointerComponents(), timesSizeOf,
-				mExpressionTranslation.getCTypeOfPointerComponents());
-		final StructConstructor newPointer = MemoryHandler.constructPointerFromBaseAndOffset(pointerBase, sum, loc);
-		return newPointer;
-	}
-
-	/**
-	 * Multiply an integerExpresion with the size of another type.
-	 *
-	 * @param integerExpresionType
-	 *            {@link CType} whose translation is the Boogie type of integerExpression and the result.
-	 * @return An {@link Expression} that represents <i>integerExpression * sizeof(valueType)</i>
-	 */
-	public Expression multiplyWithSizeOfAnotherType(final ILocation loc, final CType valueType,
-			final Expression integerExpression, final CPrimitive integerExpresionType, final IASTNode hook) {
-		final Expression timesSizeOf;
-		timesSizeOf = mExpressionTranslation.constructArithmeticExpression(loc, IASTBinaryExpression.op_multiply,
-				integerExpression, integerExpresionType, calculateSizeOf(loc, valueType, hook), integerExpresionType);
-		return timesSizeOf;
-	}
-
-	MemoryModelDeclarationInfo getMemoryModelDeclarationInfo(final MemoryModelDeclarations mmd) {
-		final MemoryModelDeclarationInfo result = mMemoryModelDeclarationInfos.get(mmd);
-		if (result == null) {
-			throw new AssertionError("call  requireMemoryModelFeature first!");
-		}
-		return result;
-	}
-
-	public interface IBooleanArrayHelper {
-		ASTType constructBoolReplacementType();
-
-		Expression constructTrue();
-
-		Expression constructFalse();
-
-		Expression compareWithTrue(Expression expr);
-	}
-
-	public static final class BooleanArrayHelper_Bool implements IBooleanArrayHelper {
-
-		@Override
-		public ASTType constructBoolReplacementType() {
-			final ILocation ignoreLoc = LocationFactory.createIgnoreCLocation();
-			return new PrimitiveType(ignoreLoc, BoogieType.TYPE_BOOL, "bool");
-		}
-
-		@Override
-		public Expression constructTrue() {
-			final ILocation ignoreLoc = LocationFactory.createIgnoreCLocation();
-			return ExpressionFactory.createBooleanLiteral(ignoreLoc, true);
-		}
-
-		@Override
-		public Expression constructFalse() {
-			final ILocation ignoreLoc = LocationFactory.createIgnoreCLocation();
-			return ExpressionFactory.createBooleanLiteral(ignoreLoc, false);
-		}
-
-		@Override
-		public Expression compareWithTrue(final Expression expr) {
-			return expr;
-		}
-
-	}
-
-	public static final class BooleanArrayHelper_Integer implements IBooleanArrayHelper {
-
-		@Override
-		public ASTType constructBoolReplacementType() {
-			final ILocation ignoreLoc = LocationFactory.createIgnoreCLocation();
-			return new PrimitiveType(ignoreLoc, BoogieType.TYPE_INT, "int");
-		}
-
-		@Override
-		public Expression constructTrue() {
-			final ILocation ignoreLoc = LocationFactory.createIgnoreCLocation();
-			return ExpressionFactory.createIntegerLiteral(ignoreLoc, "1");
-		}
-
-		@Override
-		public Expression constructFalse() {
-			final ILocation ignoreLoc = LocationFactory.createIgnoreCLocation();
-			return ExpressionFactory.createIntegerLiteral(ignoreLoc, "0");
-		}
-
-		@Override
-		public Expression compareWithTrue(final Expression expr) {
-			final ILocation ignoreLoc = LocationFactory.createIgnoreCLocation();
-			return ExpressionFactory.newBinaryExpression(ignoreLoc, Operator.COMPEQ, expr, constructTrue());
-		}
-
-	}
-
-	public static final class BooleanArrayHelper_Bitvector implements IBooleanArrayHelper {
-
-		@Override
-		public ASTType constructBoolReplacementType() {
-			final ILocation ignoreLoc = LocationFactory.createIgnoreCLocation();
-			return new PrimitiveType(ignoreLoc, BoogieType.createBitvectorType(1), "bv1");
-		}
-
-		@Override
-		public Expression constructTrue() {
-			final ILocation ignoreLoc = LocationFactory.createIgnoreCLocation();
-			return ExpressionFactory.createBitvecLiteral(ignoreLoc, "1", 1);
-		}
-
-		@Override
-		public Expression constructFalse() {
-			final ILocation ignoreLoc = LocationFactory.createIgnoreCLocation();
-			return ExpressionFactory.createBitvecLiteral(ignoreLoc, "0", 1);
-		}
-
-		@Override
-		public Expression compareWithTrue(final Expression expr) {
-			final ILocation ignoreLoc = LocationFactory.createIgnoreCLocation();
-			return ExpressionFactory.newBinaryExpression(ignoreLoc, Operator.COMPEQ, expr, constructTrue());
-		}
-	}
-
-	public static final class RequiredMemoryModelFeatures {
-
-		private final Set<CPrimitives> mDataOnHeapRequired;
-		private final Set<CPrimitives> mUncheckedWriteRequired;
-		private boolean mPointerOnHeapRequired;
-		private final Set<MemoryModelDeclarations> mRequiredMemoryModelDeclarations;
-
-		public RequiredMemoryModelFeatures() {
-			mDataOnHeapRequired = new HashSet<>();
-			mRequiredMemoryModelDeclarations = new HashSet<>();
-			mUncheckedWriteRequired = new HashSet<>();
-		}
-
-		public void reportPointerOnHeapRequired() {
-			mPointerOnHeapRequired = true;
-		}
-
-		public void reportUncheckedWriteRequired(final CPrimitives type) {
-			assert mDataOnHeapRequired.contains(type);
-			mUncheckedWriteRequired.add(type);
-		}
-
-		public void reportDataOnHeapRequired(final CPrimitives primitive) {
-			mDataOnHeapRequired.add(primitive);
-		}
-
-		public boolean isPointerOnHeapRequired() {
-			return mPointerOnHeapRequired;
-		}
-
-		public Set<CPrimitives> getDataOnHeapRequired() {
-			return mDataOnHeapRequired;
-		}
-
-		public Set<CPrimitives> getUncheckedWriteRequired() {
-			return mDataOnHeapRequired;
-		}
-
-		public boolean isMemoryModelInfrastructureRequired() {
-			return isPointerOnHeapRequired() || !getDataOnHeapRequired().isEmpty()
-					|| !getRequiredMemoryModelDeclarations().isEmpty();
-		}
-
-		public boolean require(final MemoryModelDeclarations mmdecl) {
-			return mRequiredMemoryModelDeclarations.add(mmdecl);
-		}
-
-		public Set<MemoryModelDeclarations> getRequiredMemoryModelDeclarations() {
-			return Collections.unmodifiableSet(mRequiredMemoryModelDeclarations);
-		}
-	}
-
-	static class MemoryModelDeclarationInfo {
-
-		private final MemoryModelDeclarations mMmd;
-		private final BoogieType mBoogieType;
-
-		public MemoryModelDeclarationInfo(final MemoryModelDeclarations mmd) {
-			mMmd = mmd;
-			mBoogieType = null;
-		}
-
-		public MemoryModelDeclarationInfo(final MemoryModelDeclarations mmd, final BoogieType boogieType) {
-			mMmd = mmd;
-			mBoogieType = boogieType;
-		}
-
-		IdentifierExpression constructIdentiferExpression(final ILocation loc) {
-			return ExpressionFactory.constructIdentifierExpression(loc, mBoogieType, mMmd.getName(),
-					DeclarationInformation.DECLARATIONINFO_GLOBAL);
-		}
-
-		VariableLHS constructVariableLHS(final ILocation loc) {
-			return ExpressionFactory.constructVariableLHS(loc, mBoogieType, mMmd.getName(),
-					DeclarationInformation.DECLARATIONINFO_GLOBAL);
-		}
-
-		BoogieType getBoogieType() {
-			if (mBoogieType == null) {
-				throw new IllegalStateException();
-			}
-			return mBoogieType;
-		}
-
-		static MemoryModelDeclarationInfo constructMemoryModelDeclarationInfo(final HandlerHandler handlerHandler,
-				final MemoryModelDeclarations mmd) {
-
-			switch (mmd) {
-			case C_Memcpy:
-				break;
-			case C_Memmove:
-				break;
-			case C_Memset:
-				break;
-			case Ultimate_Alloc:
-				break;
-			case Ultimate_Dealloc:
-				break;
-			case Ultimate_Length:
-				return new MemoryModelDeclarationInfo(mmd, BoogieType.createArrayType(0,
-						new BoogieType[] { handlerHandler.getBoogieTypeHelper().getBoogieTypeForPointerComponents() },
-						BoogieType.TYPE_INT));
-			case Ultimate_MemInit:
-				break;
-			case Ultimate_Valid:
-				return new MemoryModelDeclarationInfo(mmd, BoogieType.createArrayType(0,
-						new BoogieType[] { handlerHandler.getBoogieTypeHelper().getBoogieTypeForPointerComponents() },
-						handlerHandler.getBoogieTypeHelper().getBoogieTypeForBoogieASTType(handlerHandler
-								.getMemoryHandler().getBooleanArrayHelper().constructBoolReplacementType())));
-			default:
-				break;
-			}
-			// construct empty mmdi
-			return new MemoryModelDeclarationInfo(mmd);
-		}
-	}
-
-	public static enum MemoryModelDeclarations {
-		Ultimate_Alloc(SFO.ALLOC),
-
-		Ultimate_Dealloc(SFO.DEALLOC),
-
-		Ultimate_MemInit("#Ultimate.meminit"),
-
-		C_Memcpy(SFO.C_MEMCPY),
-
-		C_Memmove(SFO.C_MEMMOVE),
-
-		C_Memset(SFO.C_MEMSET),
-
-		Ultimate_Length(SFO.LENGTH),
-
-		Ultimate_Valid(SFO.VALID);
-
-		private final String mName;
-
-		MemoryModelDeclarations(final String name) {
-			mName = name;
-		}
-
-		public String getName() {
-			return mName;
-		}
-	}
-
-	public void beginScope() {
-		mVariablesToBeMalloced.beginScope();
-		mVariablesToBeFreed.beginScope();
-	}
-
-	public void endScope() {
-		mVariablesToBeMalloced.endScope();
-		mVariablesToBeFreed.endScope();
-	}
-
-	/**
-	 * Construct the statements that write a string literal on the heap. (According to 6.4.5 of C11) The first statement
-	 * is a call that allocates the memory The preceding statements write the (integer) values of the string literal to
-	 * the appropriate heap array. Finally we append 0, since string literals in C are null terminated. E.g., for the
-	 * string literal "New" the result is the following.
-	 *
-	 * call resultPointer := #Ultimate.alloc(value.length + 1); #memory_int[{ base: resultPointer!base, offset:
-	 * resultPointer!offset + 0 }] := 78; #memory_int[{ base: resultPointer!base, offset: resultPointer!offset + 1 }] :=
-	 * 101; #memory_int[{ base: resultPointer!base, offset: resultPointer!offset + 2 }] := 119; #memory_int[{ base:
-	 * resultPointer!base, offset: resultPointer!offset + 3 }] := 0;
-	 *
-	 * 2017-01-06 Matthias: This works for the our default memory model. I might not work for all our memory models.
-	 *
-	 * @param writeValues
-	 *            if not set we omit to write values and just allocate memory
-	 */
-	public List<Statement> writeStringToHeap(final Dispatcher main, final ILocation loc,
-			final VariableLHS resultPointer, final char[] value, final boolean writeValues, final IASTNode hook) {
-		final Expression size = mExpressionTranslation.constructLiteralForIntegerType(loc,
-				mExpressionTranslation.getCTypeOfPointerComponents(), BigInteger.valueOf(value.length + 1));
-		final CallStatement ultimateAllocCall = getMallocCall(size, resultPointer, loc);
-		final List<Statement> result = new ArrayList<>();
-		result.add(ultimateAllocCall);
-		if (writeValues) {
-			for (int i = 0; i < value.length; i++) {
-				final BigInteger valueBigInt = BigInteger.valueOf(value[i]);
-				final AssignmentStatement statement = writeCharToHeap(main, loc, resultPointer, i, valueBigInt, hook);
-				result.add(statement);
-			}
-			// string literals are "nullterminated" i.e., suffixed by 0
-			final AssignmentStatement statement =
-					writeCharToHeap(main, loc, resultPointer, value.length, BigInteger.ZERO, hook);
-			result.add(statement);
-		}
-		return result;
-	}
-
-	/**
-	 *
-	 * @param main
-	 * @param loc
-	 * @param resultPointer
-	 * @param additionalOffset
-	 * @param valueBigInt
-	 * @param surroundingProcedure
-	 *            the procedure where the AssignmentStatement that is created here will be added to
-	 * @return
-	 */
-	private AssignmentStatement writeCharToHeap(final Dispatcher main, final ILocation loc,
-			final VariableLHS resultPointer, final int additionalOffset, final BigInteger valueBigInt,
-			final IASTNode hook) {
-		mRequiredMemoryModelFeatures.reportDataOnHeapRequired(CPrimitives.CHAR);
-		final HeapDataArray dhp = mMemoryModel.getDataHeapArray(CPrimitives.CHAR);
-		// mProcedureManager.addModifiedGlobal(dhp.getVariableLHS());
-		final Expression inputPointer = CTranslationUtil.convertLHSToExpression(resultPointer);
-		final Expression additionalOffsetExpr = mExpressionTranslation.constructLiteralForIntegerType(loc,
-				mExpressionTranslation.getCTypeOfPointerComponents(), BigInteger.valueOf(additionalOffset));
-		final Expression pointer = doPointerArithmetic(IASTBinaryExpression.op_plus, loc, inputPointer,
-				new RValue(additionalOffsetExpr, mExpressionTranslation.getCTypeOfPointerComponents()),
-				new CPrimitive(CPrimitives.CHAR), hook);
-		final Expression valueExpr = mExpressionTranslation.constructLiteralForIntegerType(loc,
-				new CPrimitive(CPrimitives.CHAR), valueBigInt);
-		final Expression possiblyExtendedValueExpr;
-		if (dhp.getSize() != 0) {
-			// if heap data array cannot store arbitrary sizes
-			final Integer sizeOfChar = mTypeSizes.getSize(CPrimitives.CHAR);
-			if (sizeOfChar > dhp.getSize()) {
-				throw new AssertionError("char bigger than size of data array");
-			}
-			possiblyExtendedValueExpr =
-					mExpressionTranslation.signExtend(loc, valueExpr, sizeOfChar * 8, dhp.getSize() * 8);
-		} else {
-			possiblyExtendedValueExpr = valueExpr;
-
-		}
-
-		final VariableLHS array = dhp.getVariableLHS();
-		final AssignmentStatement statement =
-				constructOneDimensionalArrayUpdate(main, loc, pointer, array, possiblyExtendedValueExpr);
-		return statement;
-	}
-
-	public PointerCheckMode getPointerBaseValidityCheckMode() {
-		return mPointerBaseValidity;
-	}
-
-	public PointerCheckMode getPointerTargetFullyAllocatedCheckMode() {
-		return mPointerTargetFullyAllocated;
-	}
-
-	public void requireMemoryModelFeature(final MemoryModelDeclarations mmDecl) {
-		mRequiredMemoryModelFeatures.require(mmDecl);
-
-		MemoryModelDeclarationInfo mmdInfo = mMemoryModelDeclarationInfos.get(mmDecl);
-		if (mmdInfo == null) {
-			mmdInfo = MemoryModelDeclarationInfo.constructMemoryModelDeclarationInfo(mHandlerHandler, mmDecl);
-			mMemoryModelDeclarationInfos.put(mmDecl, mmdInfo);
-		}
-	}
-
-}
+/*
+ * Copyright (C) 2013-2015 Alexander Nutz (nutz@informatik.uni-freiburg.de)
+ * Copyright (C) 2012-2015 Markus Lindenmann (lindenmm@informatik.uni-freiburg.de)
+ * Copyright (C) 2012-2015 Matthias Heizmann (heizmann@informatik.uni-freiburg.de)
+ * Copyright (C) 2015 University of Freiburg
+ *
+ * This file is part of the ULTIMATE CACSL2BoogieTranslator plug-in.
+ *
+ * The ULTIMATE CACSL2BoogieTranslator plug-in is free software: you can redistribute it and/or modify
+ * it under the terms of the GNU Lesser General Public License as published
+ * by the Free Software Foundation, either version 3 of the License, or
+ * (at your option) any later version.
+ *
+ * The ULTIMATE CACSL2BoogieTranslator plug-in is distributed in the hope that it will be useful,
+ * but WITHOUT ANY WARRANTY; without even the implied warranty of
+ * MERCHANTABILITY or FITNESS FOR A PARTICULAR PURPOSE.  See the
+ * GNU Lesser General Public License for more details.
+ *
+ * You should have received a copy of the GNU Lesser General Public License
+ * along with the ULTIMATE CACSL2BoogieTranslator plug-in. If not, see <http://www.gnu.org/licenses/>.
+ *
+ * Additional permission under GNU GPL version 3 section 7:
+ * If you modify the ULTIMATE CACSL2BoogieTranslator plug-in, or any covered work, by linking
+ * or combining it with Eclipse RCP (or a modified version of Eclipse RCP),
+ * containing parts covered by the terms of the Eclipse Public License, the
+ * licensors of the ULTIMATE CACSL2BoogieTranslator plug-in grant you additional permission
+ * to convey the resulting work.
+ */
+/**
+ * Class that handles translation of memory related operations.
+ */
+package de.uni_freiburg.informatik.ultimate.cdt.translation.implementation.base.chandler;
+
+import java.math.BigInteger;
+import java.util.ArrayList;
+import java.util.Arrays;
+import java.util.Collection;
+import java.util.Collections;
+import java.util.HashSet;
+import java.util.LinkedHashMap;
+import java.util.List;
+import java.util.Map;
+import java.util.Set;
+import java.util.function.Function;
+
+import org.eclipse.cdt.core.dom.ast.IASTBinaryExpression;
+import org.eclipse.cdt.core.dom.ast.IASTNode;
+
+import de.uni_freiburg.informatik.ultimate.boogie.DeclarationInformation;
+import de.uni_freiburg.informatik.ultimate.boogie.DeclarationInformation.StorageClass;
+import de.uni_freiburg.informatik.ultimate.boogie.ExpressionFactory;
+import de.uni_freiburg.informatik.ultimate.boogie.StatementFactory;
+import de.uni_freiburg.informatik.ultimate.boogie.ast.ASTType;
+import de.uni_freiburg.informatik.ultimate.boogie.ast.ArrayAccessExpression;
+import de.uni_freiburg.informatik.ultimate.boogie.ast.ArrayLHS;
+import de.uni_freiburg.informatik.ultimate.boogie.ast.ArrayStoreExpression;
+import de.uni_freiburg.informatik.ultimate.boogie.ast.ArrayType;
+import de.uni_freiburg.informatik.ultimate.boogie.ast.AssertStatement;
+import de.uni_freiburg.informatik.ultimate.boogie.ast.AssignmentStatement;
+import de.uni_freiburg.informatik.ultimate.boogie.ast.AssumeStatement;
+import de.uni_freiburg.informatik.ultimate.boogie.ast.Attribute;
+import de.uni_freiburg.informatik.ultimate.boogie.ast.BinaryExpression;
+import de.uni_freiburg.informatik.ultimate.boogie.ast.BinaryExpression.Operator;
+import de.uni_freiburg.informatik.ultimate.boogie.ast.Body;
+import de.uni_freiburg.informatik.ultimate.boogie.ast.CallStatement;
+import de.uni_freiburg.informatik.ultimate.boogie.ast.Declaration;
+import de.uni_freiburg.informatik.ultimate.boogie.ast.EnsuresSpecification;
+import de.uni_freiburg.informatik.ultimate.boogie.ast.Expression;
+import de.uni_freiburg.informatik.ultimate.boogie.ast.HavocStatement;
+import de.uni_freiburg.informatik.ultimate.boogie.ast.IdentifierExpression;
+import de.uni_freiburg.informatik.ultimate.boogie.ast.LeftHandSide;
+import de.uni_freiburg.informatik.ultimate.boogie.ast.LoopInvariantSpecification;
+import de.uni_freiburg.informatik.ultimate.boogie.ast.ModifiesSpecification;
+import de.uni_freiburg.informatik.ultimate.boogie.ast.PrimitiveType;
+import de.uni_freiburg.informatik.ultimate.boogie.ast.Procedure;
+import de.uni_freiburg.informatik.ultimate.boogie.ast.QuantifierExpression;
+import de.uni_freiburg.informatik.ultimate.boogie.ast.RequiresSpecification;
+import de.uni_freiburg.informatik.ultimate.boogie.ast.Specification;
+import de.uni_freiburg.informatik.ultimate.boogie.ast.Statement;
+import de.uni_freiburg.informatik.ultimate.boogie.ast.StructAccessExpression;
+import de.uni_freiburg.informatik.ultimate.boogie.ast.StructConstructor;
+import de.uni_freiburg.informatik.ultimate.boogie.ast.UnaryExpression;
+import de.uni_freiburg.informatik.ultimate.boogie.ast.VarList;
+import de.uni_freiburg.informatik.ultimate.boogie.ast.VariableDeclaration;
+import de.uni_freiburg.informatik.ultimate.boogie.ast.VariableLHS;
+import de.uni_freiburg.informatik.ultimate.boogie.ast.WhileStatement;
+import de.uni_freiburg.informatik.ultimate.boogie.type.BoogieArrayType;
+import de.uni_freiburg.informatik.ultimate.boogie.type.BoogieType;
+import de.uni_freiburg.informatik.ultimate.cdt.translation.implementation.CACSLLocation;
+import de.uni_freiburg.informatik.ultimate.cdt.translation.implementation.LocationFactory;
+import de.uni_freiburg.informatik.ultimate.cdt.translation.implementation.base.CTranslationUtil;
+import de.uni_freiburg.informatik.ultimate.cdt.translation.implementation.base.HandlerHandler;
+import de.uni_freiburg.informatik.ultimate.cdt.translation.implementation.base.TypeHandler;
+import de.uni_freiburg.informatik.ultimate.cdt.translation.implementation.base.chandler.AMemoryModel.ReadWriteDefinition;
+import de.uni_freiburg.informatik.ultimate.cdt.translation.implementation.base.expressiontranslation.ExpressionTranslation;
+import de.uni_freiburg.informatik.ultimate.cdt.translation.implementation.container.AuxVarInfo;
+import de.uni_freiburg.informatik.ultimate.cdt.translation.implementation.container.c.CArray;
+import de.uni_freiburg.informatik.ultimate.cdt.translation.implementation.container.c.CEnum;
+import de.uni_freiburg.informatik.ultimate.cdt.translation.implementation.container.c.CNamed;
+import de.uni_freiburg.informatik.ultimate.cdt.translation.implementation.container.c.CPointer;
+import de.uni_freiburg.informatik.ultimate.cdt.translation.implementation.container.c.CPrimitive;
+import de.uni_freiburg.informatik.ultimate.cdt.translation.implementation.container.c.CPrimitive.CPrimitiveCategory;
+import de.uni_freiburg.informatik.ultimate.cdt.translation.implementation.container.c.CPrimitive.CPrimitives;
+import de.uni_freiburg.informatik.ultimate.cdt.translation.implementation.container.c.CStruct;
+import de.uni_freiburg.informatik.ultimate.cdt.translation.implementation.container.c.CType;
+import de.uni_freiburg.informatik.ultimate.cdt.translation.implementation.exception.UnsupportedSyntaxException;
+import de.uni_freiburg.informatik.ultimate.cdt.translation.implementation.result.ExpressionResult;
+import de.uni_freiburg.informatik.ultimate.cdt.translation.implementation.result.ExpressionResultBuilder;
+import de.uni_freiburg.informatik.ultimate.cdt.translation.implementation.result.HeapLValue;
+import de.uni_freiburg.informatik.ultimate.cdt.translation.implementation.result.LRValue;
+import de.uni_freiburg.informatik.ultimate.cdt.translation.implementation.result.LRValueFactory;
+import de.uni_freiburg.informatik.ultimate.cdt.translation.implementation.result.LocalLValue;
+import de.uni_freiburg.informatik.ultimate.cdt.translation.implementation.result.RValue;
+import de.uni_freiburg.informatik.ultimate.cdt.translation.implementation.util.SFO;
+import de.uni_freiburg.informatik.ultimate.cdt.translation.interfaces.Dispatcher;
+import de.uni_freiburg.informatik.ultimate.cdt.translation.interfaces.handler.INameHandler;
+import de.uni_freiburg.informatik.ultimate.cdt.translation.interfaces.handler.ITypeHandler;
+import de.uni_freiburg.informatik.ultimate.core.lib.models.annotation.Check;
+import de.uni_freiburg.informatik.ultimate.core.lib.models.annotation.Check.Spec;
+import de.uni_freiburg.informatik.ultimate.core.lib.models.annotation.Overapprox;
+import de.uni_freiburg.informatik.ultimate.core.model.models.ILocation;
+import de.uni_freiburg.informatik.ultimate.core.model.preferences.IPreferenceProvider;
+import de.uni_freiburg.informatik.ultimate.plugins.generator.cacsl2boogietranslator.preferences.CACSLPreferenceInitializer;
+import de.uni_freiburg.informatik.ultimate.plugins.generator.cacsl2boogietranslator.preferences.CACSLPreferenceInitializer.MemoryModel;
+import de.uni_freiburg.informatik.ultimate.plugins.generator.cacsl2boogietranslator.preferences.CACSLPreferenceInitializer.PointerCheckMode;
+import de.uni_freiburg.informatik.ultimate.util.datastructures.LinkedScopedHashMap;
+
+/**
+ * @author Markus Lindenmann
+ */
+public class MemoryHandler {
+
+	private static final boolean SUPPORT_FLOATS_ON_HEAP = true;
+	private static final String FLOAT_ON_HEAP_UNSOUND_MESSAGE =
+			"Analysis for floating types on heap by default disabled (soundness first).";
+
+	/**
+	 * The "~size" variable identifier.
+	 */
+	private static final String SIZE = "~size";
+	/**
+	 * The "~addr" variable identifier.
+	 */
+	private static final String ADDR = "~addr";
+
+	/**
+	 * Add also implementations of malloc, free, write and read functions. TODO: details
+	 */
+	private static final boolean ADD_IMPLEMENTATIONS = false;
+
+	private final PointerCheckMode mPointerBaseValidity;
+	private final PointerCheckMode mCheckPointerSubtractionAndComparisonValidity;
+	private final PointerCheckMode mPointerTargetFullyAllocated;
+	// private final boolean mCheckFreeValid;
+
+	// needed for adding modifies clauses
+	private final ITypeHandler mTypeHandler;
+
+	/**
+	 * This set contains those pointers that we have to malloc at the beginning of the current scope;
+	 */
+	private final LinkedScopedHashMap<LocalLValueILocationPair, Integer> mVariablesToBeMalloced;
+	/**
+	 * This set contains those pointers that we have to free at the end of the current scope;
+	 */
+	private final LinkedScopedHashMap<LocalLValueILocationPair, Integer> mVariablesToBeFreed;
+
+	private final ExpressionTranslation mExpressionTranslation;
+
+	private final TypeSizeAndOffsetComputer mTypeSizeAndOffsetComputer;
+	private final TypeSizes mTypeSizes;
+	private final RequiredMemoryModelFeatures mRequiredMemoryModelFeatures;
+	private final AMemoryModel mMemoryModel;
+	private final INameHandler mNameHandler;
+	private final MemoryModel mMemoryModelPreference;
+	private final IBooleanArrayHelper mBooleanArrayHelper;
+	private final boolean mFpToIeeeBvExtension;
+	private final IPreferenceProvider mPreferences;
+	private final BoogieTypeHelper mBoogieTypeHelper;
+	private final ProcedureManager mProcedureManager;
+	private final FunctionHandler mFunctionHandler;
+	public Map<MemoryModelDeclarations, MemoryModelDeclarationInfo> mMemoryModelDeclarationInfos;
+
+	HandlerHandler mHandlerHandler;
+
+	/**
+	 * Constructor.
+	 *
+	 * @param typeHandler
+	 * @param checkPointerValidity
+	 * @param typeSizeComputer
+	 * @param bitvectorTranslation
+	 * @param nameHandler
+	 * @param boogieTypeHelper
+	 */
+	public MemoryHandler(final HandlerHandler handlerHandler, final boolean checkPointerValidity,
+			final TypeSizes typeSizes,
+			final boolean bitvectorTranslation, final INameHandler nameHandler, final boolean smtBoolArrayWorkaround,
+			final IPreferenceProvider prefs) {
+		mHandlerHandler = handlerHandler;
+		handlerHandler.setMemoryHandler(this);
+
+		mTypeHandler = handlerHandler.getTypeHandler();
+		mTypeSizes = typeSizes;
+		mFunctionHandler = handlerHandler.getFunctionHandler();
+		mExpressionTranslation = handlerHandler.getExpressionTranslation();
+		mNameHandler = nameHandler;
+		mRequiredMemoryModelFeatures = new RequiredMemoryModelFeatures();
+		if (smtBoolArrayWorkaround) {
+			if (bitvectorTranslation) {
+				mBooleanArrayHelper = new BooleanArrayHelper_Bitvector();
+			} else {
+				mBooleanArrayHelper = new BooleanArrayHelper_Integer();
+			}
+		} else {
+			mBooleanArrayHelper = new BooleanArrayHelper_Bool();
+		}
+
+		mPreferences = prefs;
+
+		// read preferences from settings
+		mPointerBaseValidity =
+				prefs.getEnum(CACSLPreferenceInitializer.LABEL_CHECK_POINTER_VALIDITY, PointerCheckMode.class);
+		mPointerTargetFullyAllocated =
+				prefs.getEnum(CACSLPreferenceInitializer.LABEL_CHECK_POINTER_ALLOC, PointerCheckMode.class);
+		// mCheckFreeValid = prefs.getBoolean(CACSLPreferenceInitializer.LABEL_CHECK_FREE_VALID);
+		mCheckPointerSubtractionAndComparisonValidity =
+				prefs.getEnum(CACSLPreferenceInitializer.LABEL_CHECK_POINTER_SUBTRACTION_AND_COMPARISON_VALIDITY,
+						PointerCheckMode.class);
+		mMemoryModelPreference = prefs.getEnum(CACSLPreferenceInitializer.LABEL_MEMORY_MODEL, MemoryModel.class);
+		mFpToIeeeBvExtension = prefs.getBoolean(CACSLPreferenceInitializer.LABEL_FP_TO_IEEE_BV_EXTENSION);
+
+		final MemoryModel memoryModelPreference = mMemoryModelPreference;
+		final AMemoryModel memoryModel = getMemoryModel(bitvectorTranslation, memoryModelPreference);
+		mMemoryModel = memoryModel;
+		mVariablesToBeMalloced = new LinkedScopedHashMap<>();
+		mVariablesToBeFreed = new LinkedScopedHashMap<>();
+
+		mTypeSizeAndOffsetComputer = handlerHandler.getTypeSizeAndOffsetComputer();
+
+		mBoogieTypeHelper = handlerHandler.getBoogieTypeHelper();
+		mProcedureManager = handlerHandler.getProcedureManager();
+
+		mMemoryModelDeclarationInfos = new LinkedHashMap<>();
+	}
+
+	private AMemoryModel getMemoryModel(final boolean bitvectorTranslation, final MemoryModel memoryModelPreference)
+			throws AssertionError {
+		final AMemoryModel memoryModel;
+		if (bitvectorTranslation) {
+			switch (memoryModelPreference) {
+			case HoenickeLindenmann_1ByteResolution:
+				memoryModel = new MemoryModel_SingleBitprecise(1, mTypeSizes, (TypeHandler) mTypeHandler,
+						mExpressionTranslation);
+				break;
+			case HoenickeLindenmann_2ByteResolution:
+				memoryModel = new MemoryModel_SingleBitprecise(2, mTypeSizes, (TypeHandler) mTypeHandler,
+						mExpressionTranslation);
+				break;
+			case HoenickeLindenmann_4ByteResolution:
+				memoryModel = new MemoryModel_SingleBitprecise(4, mTypeSizes, (TypeHandler) mTypeHandler,
+						mExpressionTranslation);
+				break;
+			case HoenickeLindenmann_8ByteResolution:
+				memoryModel = new MemoryModel_SingleBitprecise(8, mTypeSizes, (TypeHandler) mTypeHandler,
+						mExpressionTranslation);
+				break;
+			case HoenickeLindenmann_Original:
+				memoryModel = new MemoryModel_MultiBitprecise(mTypeSizes, mTypeHandler, mExpressionTranslation);
+				break;
+			default:
+				throw new AssertionError("unknown value");
+			}
+		} else {
+			switch (memoryModelPreference) {
+			case HoenickeLindenmann_Original:
+				memoryModel = new MemoryModel_Unbounded(mTypeSizes, mTypeHandler, mExpressionTranslation);
+				break;
+			case HoenickeLindenmann_1ByteResolution:
+			case HoenickeLindenmann_2ByteResolution:
+			case HoenickeLindenmann_4ByteResolution:
+			case HoenickeLindenmann_8ByteResolution:
+				throw new UnsupportedOperationException(
+						"Memory model " + mMemoryModelPreference + " only available in bitprecise translation");
+			default:
+				throw new AssertionError("unknown value");
+			}
+		}
+		return memoryModel;
+	}
+
+	public RequiredMemoryModelFeatures getRequiredMemoryModelFeatures() {
+		return mRequiredMemoryModelFeatures;
+	}
+
+	public AMemoryModel getMemoryModel() {
+		return mMemoryModel;
+	}
+
+	public Expression calculateSizeOf(final ILocation loc, final CType cType, final IASTNode hook) {
+		return mTypeSizeAndOffsetComputer.constructBytesizeExpression(loc, cType, hook);
+	}
+
+	/**
+	 * Returns declarations needed for the memory model (right now we use the Hoenicke-Lindenmann memory model).
+	 * Depending on the translated program this may include any or all of the following:
+	 * <li>declarations of the arrays #valid, #length, #memory_int, etc.
+	 * <li>declarations of the procedures Ultimate.alloc, Ultimate.dealloc, read_int, write_int, etc.
+	 *
+	 * Note that this method only returns procedure implementations (if there are any). The corresponding declarations
+	 * are introduced by registering the procedures in the FunctionHandler. The FunctionHandler will add them to the
+	 * program.
+	 *
+	 * @param main
+	 *            a reference to the main dispatcher.
+	 * @param tuLoc
+	 *            location to use for declarations. Usually this will be the location of the TranslationUnit.
+	 * @return a set of declarations.
+	 */
+	public ArrayList<Declaration> declareMemoryModelInfrastructure(final Dispatcher main, final ILocation tuLoc,
+			final IASTNode hook) {
+		final ArrayList<Declaration> decl = new ArrayList<>();
+		if (!mRequiredMemoryModelFeatures.isMemoryModelInfrastructureRequired()
+				&& mRequiredMemoryModelFeatures.getRequiredMemoryModelDeclarations().isEmpty()) {
+			return decl;
+		}
+
+		decl.add(constructNullPointerConstant());
+		// TODO should we introduce the commented out conditions -- right now it seems safe to always declare the base
+		// arrays and functions
+		// if
+		// (getRequiredMemoryModelFeatures().getRequiredMemoryModelDeclarations().contains(MemoryModelDeclarations.Ultimate_Valid))
+		// {
+		decl.add(constructValidArrayDeclaration());
+		// }
+		// if
+		// (getRequiredMemoryModelFeatures().getRequiredMemoryModelDeclarations().contains(MemoryModelDeclarations.Ultimate_Length))
+		// {
+		decl.add(constuctLengthArrayDeclaration());
+		// }
+
+		final Collection<HeapDataArray> heapDataArrays = mMemoryModel.getDataHeapArrays(mRequiredMemoryModelFeatures);
+
+		{// add memory arrays and read/write procedures
+			for (final HeapDataArray heapDataArray : heapDataArrays) {
+				decl.add(constructMemoryArrayDeclaration(tuLoc, heapDataArray.getName(), heapDataArray.getASTType()));
+				// create and add read and write procedure
+				decl.addAll(constructWriteProcedures(main, tuLoc, heapDataArrays, heapDataArray, hook));
+				decl.addAll(constructReadProcedures(main, tuLoc, heapDataArray, hook));
+			}
+		}
+
+		// decl.addAll(declareFree(main, tuLoc));
+		decl.addAll(declareDeallocation(main, tuLoc, hook));
+
+		if (mRequiredMemoryModelFeatures.getRequiredMemoryModelDeclarations()
+				.contains(MemoryModelDeclarations.Ultimate_Alloc)) {
+			decl.addAll(declareMalloc(main, mTypeHandler, tuLoc, hook));
+			// mProcedureManager.addCallGraphNode(MemoryModelDeclarations.Ultimate_Alloc.getName());
+			// mProcedureManager.addModifiedGlobalEntry(MemoryModelDeclarations.Ultimate_Alloc.getName());
+		}
+
+		if (mRequiredMemoryModelFeatures.getRequiredMemoryModelDeclarations()
+				.contains(MemoryModelDeclarations.C_Memset)) {
+			decl.addAll(declareMemset(main, heapDataArrays, hook));
+			// mProcedureManager.addCallGraphNode(MemoryModelDeclarations.C_Memset.getName());
+			// mProcedureManager.addModifiedGlobalEntry(MemoryModelDeclarations.C_Memset.getName());
+		}
+
+		if (mRequiredMemoryModelFeatures.getRequiredMemoryModelDeclarations()
+				.contains(MemoryModelDeclarations.Ultimate_MemInit)) {
+			decl.addAll(declareUltimateMeminit(main, heapDataArrays, hook));
+			// mProcedureManager.addCallGraphNode(MemoryModelDeclarations.Ultimate_MemInit.getName());
+			// mProcedureManager.addModifiedGlobalEntry(MemoryModelDeclarations.Ultimate_MemInit.getName());
+		}
+
+		if (mRequiredMemoryModelFeatures.getRequiredMemoryModelDeclarations()
+				.contains(MemoryModelDeclarations.C_Memcpy)) {
+			decl.addAll(declareMemcpyOrMemmove(main, heapDataArrays, MemoryModelDeclarations.C_Memcpy, hook));
+			// mProcedureManager.addCallGraphNode(MemoryModelDeclarations.C_Memcpy.getName());
+			// mProcedureManager.addModifiedGlobalEntry(MemoryModelDeclarations.C_Memcpy.getName());
+		}
+
+		if (mRequiredMemoryModelFeatures.getRequiredMemoryModelDeclarations()
+				.contains(MemoryModelDeclarations.C_Memmove)) {
+			decl.addAll(declareMemcpyOrMemmove(main, heapDataArrays, MemoryModelDeclarations.C_Memmove, hook));
+			// mProcedureManager.addCallGraphNode(MemoryModelDeclarations.C_Memmove.getName());
+			// mProcedureManager.addModifiedGlobalEntry(MemoryModelDeclarations.C_Memmove.getName());
+		}
+		assert assertContainsNodeProcedureDeclarations(decl) : "add procedure declarations via function handler!";
+		return decl;
+	}
+
+	/**
+	 * Check that there is no procedure declaration (i.e. a Procedure without a body) in the given set of Declarations.
+	 *
+	 * @param decl
+	 * @return
+	 */
+	private boolean assertContainsNodeProcedureDeclarations(final Collection<Declaration> decl) {
+		for (final Declaration d : decl) {
+			if (d instanceof Procedure && ((Procedure) d).getBody() == null) {
+				assert false : "found a procedure declaration";
+				return false;
+			}
+		}
+		return true;
+	}
+
+	private VariableDeclaration constuctLengthArrayDeclaration() {
+		// var #length : [int]int;
+		final ILocation ignoreLoc = LocationFactory.createIgnoreCLocation();
+		final ASTType pointerComponentType =
+				mTypeHandler.cType2AstType(ignoreLoc, mExpressionTranslation.getCTypeOfPointerComponents());
+		final BoogieType boogieType =
+				BoogieType.createArrayType(0, new BoogieType[] { (BoogieType) pointerComponentType.getBoogieType() },
+						(BoogieType) pointerComponentType.getBoogieType());
+		final ASTType lengthType = new ArrayType(ignoreLoc, boogieType, new String[0],
+				new ASTType[] { pointerComponentType }, pointerComponentType);
+		final VarList vlL = new VarList(ignoreLoc, new String[] { SFO.LENGTH }, lengthType);
+		return new VariableDeclaration(ignoreLoc, new Attribute[0], new VarList[] { vlL });
+	}
+
+	private VariableDeclaration constructValidArrayDeclaration() {
+		// var #valid : [int]bool;
+		final ILocation ignoreLoc = LocationFactory.createIgnoreCLocation();
+		final ASTType pointerComponentType =
+				mTypeHandler.cType2AstType(ignoreLoc, mExpressionTranslation.getCTypeOfPointerComponents());
+		final BoogieType boogieType =
+				BoogieType.createArrayType(0, new BoogieType[] { (BoogieType) pointerComponentType.getBoogieType() },
+						(BoogieType) mBooleanArrayHelper.constructBoolReplacementType().getBoogieType());
+		final ASTType validType = new ArrayType(ignoreLoc, boogieType, new String[0],
+				new ASTType[] { pointerComponentType }, mBooleanArrayHelper.constructBoolReplacementType());
+		final VarList vlV =
+				new VarList(ignoreLoc, new String[] { MemoryModelDeclarations.Ultimate_Valid.getName() }, validType);
+		return new VariableDeclaration(ignoreLoc, new Attribute[0], new VarList[] { vlV });
+	}
+
+	private VariableDeclaration constructNullPointerConstant() {
+		// NULL Pointer
+		final ILocation ignoreLoc = LocationFactory.createIgnoreCLocation();
+		final VariableDeclaration result = new VariableDeclaration(ignoreLoc, new Attribute[0], new VarList[] {
+				new VarList(ignoreLoc, new String[] { SFO.NULL }, mTypeHandler.constructPointerType(ignoreLoc)) });
+		return result;
+	}
+
+	private List<Declaration> declareUltimateMeminit(final Dispatcher main,
+			final Collection<HeapDataArray> heapDataArrays, final IASTNode hook) {
+		final ArrayList<Declaration> decls = new ArrayList<>();
+		final ILocation ignoreLoc = LocationFactory.createIgnoreCLocation();
+
+		final String inParamPtr = "#ptr";
+		final String inParamAmountOfFields = "#amountOfFields";
+		final String inParamSizeOfFields = "#sizeOfFields";
+		final String inParamProduct = "#product";
+		final String procName = MemoryModelDeclarations.Ultimate_MemInit.getName();
+
+		final VarList[] inParams;
+		final VarList[] outParams;
+		{
+			final VarList inParamPtrVl =
+					new VarList(ignoreLoc, new String[] { inParamPtr }, mTypeHandler.constructPointerType(ignoreLoc));
+			final VarList inParamAmountOfFieldsVl = new VarList(ignoreLoc, new String[] { inParamAmountOfFields },
+					mTypeHandler.cType2AstType(ignoreLoc, mTypeSizeAndOffsetComputer.getSizeT()));
+			final VarList inParamSizeOfFieldsVl = new VarList(ignoreLoc, new String[] { inParamSizeOfFields },
+					mTypeHandler.cType2AstType(ignoreLoc, mTypeSizeAndOffsetComputer.getSizeT()));
+			final VarList inParamProductVl = new VarList(ignoreLoc, new String[] { inParamProduct },
+					mTypeHandler.cType2AstType(ignoreLoc, mTypeSizeAndOffsetComputer.getSizeT()));
+
+			inParams = new VarList[] { inParamPtrVl, inParamAmountOfFieldsVl, inParamSizeOfFieldsVl, inParamProductVl };
+			outParams = new VarList[] {};
+		}
+
+		{
+
+			final Procedure memCpyProcDecl = new Procedure(ignoreLoc, new Attribute[0], procName, new String[0],
+					inParams, outParams, new Specification[0], null);
+
+			mProcedureManager.beginCustomProcedure(main, ignoreLoc, procName, memCpyProcDecl);
+		}
+
+		final List<VariableDeclaration> decl = new ArrayList<>();
+		final CPrimitive sizeT = mTypeSizeAndOffsetComputer.getSizeT();
+		// final String loopCtr = mNameHandler.getTempVarUID(SFO.AUXVAR.LOOPCTR, sizeT);
+		// final ASTType astType = mTypeHandler.cType2AstType(ignoreLoc, sizeT);
+		// final VarList lcvl = new VarList(ignoreLoc, new String[] { loopCtr }, astType);
+		// final VariableDeclaration loopCtrDec =
+		// new VariableDeclaration(ignoreLoc, new Attribute[0], new VarList[] { lcvl });
+		final AuxVarInfo loopCtrAux = AuxVarInfo.constructAuxVarInfo(ignoreLoc, main, sizeT, SFO.AUXVAR.LOOPCTR);
+		decl.add(loopCtrAux.getVarDec());
+
+		final Expression zero = mExpressionTranslation.constructLiteralForIntegerType(ignoreLoc,
+				new CPrimitive(CPrimitives.UCHAR), BigInteger.ZERO);
+		final List<Statement> loopBody =
+				constructMemsetLoopBody(heapDataArrays, loopCtrAux, inParamPtr, zero, procName, hook);
+
+		final IdentifierExpression inParamProductExpr = // new IdentifierExpression(ignoreLoc, inParamProduct);
+				ExpressionFactory.constructIdentifierExpression(ignoreLoc, mBoogieTypeHelper.getBoogieTypeForSizeT(),
+						inParamProduct, new DeclarationInformation(StorageClass.LOCAL, procName));
+
+		final Expression stepsize;
+		if (mMemoryModel instanceof MemoryModel_SingleBitprecise) {
+			final int resolution = ((MemoryModel_SingleBitprecise) mMemoryModel).getResolution();
+			stepsize = mExpressionTranslation.constructLiteralForIntegerType(ignoreLoc, sizeT,
+					BigInteger.valueOf(resolution));
+		} else {
+			final IdentifierExpression inParamSizeOfFieldsExpr =
+					// new IdentifierExpression(ignoreLoc, inParamSizeOfFields);
+					ExpressionFactory.constructIdentifierExpression(ignoreLoc, BoogieType.TYPE_INT, inParamSizeOfFields,
+							new DeclarationInformation(StorageClass.LOCAL, procName));
+
+			stepsize = inParamSizeOfFieldsExpr;
+		}
+
+		final List<Statement> stmt =
+				constructCountingLoop(inParamProductExpr, loopCtrAux, stepsize, loopBody, procName);
+
+		final Body procBody = mProcedureManager.constructBody(ignoreLoc,
+				decl.toArray(new VariableDeclaration[decl.size()]), stmt.toArray(new Statement[stmt.size()]), procName);
+
+		// make the specifications
+		// final ArrayList<Specification> specs = new ArrayList<>();
+
+		// EDIT: the function handler should completely deal with modifies clauses if we announce them correctly
+		// add modifies spec
+		// final ModifiesSpecification modifiesSpec = announceModifiedGlobals(proc, heapDataArrays);
+		// specs.add(modifiesSpec);
+		// announceModifiedGlobals(procName, heapDataArrays);
+		// heapDataArrays.forEach(
+		// heapDataArray -> mProcedureManager.addModifiedGlobal(procName, heapDataArray.getVariableLHS()));
+
+		// add the procedure declaration
+		// final Procedure memCpyProcDecl = new Procedure(ignoreLoc, new Attribute[0], procName, new String[0],
+		// inParams,
+		// outParams, new Specification[0], null);
+		// outParams, specs.toArray(new Specification[specs.size()]), null);
+		// decls.add(memCpyProcDecl);
+		// mProcedureManager.registerProcedureDeclaration(procName, memCpyProcDecl);
+
+		// add the procedure implementation
+		final Procedure memCpyProc = new Procedure(ignoreLoc, new Attribute[0], procName, new String[0], inParams,
+				outParams, null, procBody);
+		decls.add(memCpyProc);
+
+		mProcedureManager.endCustomProcedure(main, procName);
+		return decls;
+	}
+
+	public CallStatement constructUltimateMeminitCall(final ILocation loc, final Expression amountOfFields,
+			final Expression sizeOfFields, final Expression product, final Expression pointer) {
+		requireMemoryModelFeature(MemoryModelDeclarations.Ultimate_MemInit);
+		return StatementFactory.constructCallStatement(loc, false, new VariableLHS[0],
+				MemoryModelDeclarations.Ultimate_MemInit.getName(),
+				new Expression[] { pointer, amountOfFields, sizeOfFields, product });
+	}
+
+	// /**
+	// * Tell mProcedureManager that procedure proc modifies all heapDataArrays. Retruns modifies specification.
+	// */
+	// private ModifiesSpecification announceModifiedGlobals(final String proc,
+	// final Collection<HeapDataArray> heapDataArrays) {
+	// final ILocation ignoreLoc = LocationFactory.createIgnoreCLocation();
+	// final ArrayList<VariableLHS> modifiesLHSs = new ArrayList<>();
+	// for (final HeapDataArray hda : heapDataArrays) {
+	// final String memArrayName = hda.getVariableName();
+	// modifiesLHSs.add(new VariableLHS(ignoreLoc, memArrayName));
+	//
+	//// mProcedureManager.addCallGraphNode(proc);
+	// mProcedureManager.addModifiedGlobal(proc, memArrayName);
+	// }
+	// return new ModifiesSpecification(ignoreLoc, false, modifiesLHSs.toArray(new VariableLHS[modifiesLHSs.size()]));
+	// }
+
+	/**
+	 * Construct specification and implementation for our Boogie representation of the memcpy and memmove functions
+	 * defined in 7.24.2.1 of C11.
+	 *
+	 * void *memcpy(void * restrict s1, const void * restrict s2, size_t n);
+	 *
+	 * void* memmove( void* dest, const void* src, size_t count );
+	 *
+	 * @param main
+	 * @param heapDataArrays
+	 * @return
+	 */
+	private List<Declaration> declareMemcpyOrMemmove(final Dispatcher main,
+			final Collection<HeapDataArray> heapDataArrays, final MemoryModelDeclarations memCopyOrMemMove,
+			final IASTNode hook) {
+		assert memCopyOrMemMove == MemoryModelDeclarations.C_Memcpy
+				|| memCopyOrMemMove == MemoryModelDeclarations.C_Memmove;
+
+		final List<Declaration> memCpyDecl = new ArrayList<>();
+		final ILocation ignoreLoc = LocationFactory.createIgnoreCLocation();
+
+		final VarList inPDest =
+				new VarList(ignoreLoc, new String[] { SFO.MEMCPY_DEST }, mTypeHandler.constructPointerType(ignoreLoc));
+		final VarList inPSrc =
+				new VarList(ignoreLoc, new String[] { SFO.MEMCPY_SRC }, mTypeHandler.constructPointerType(ignoreLoc));
+		final VarList inPSize = new VarList(ignoreLoc, new String[] { SFO.MEMCPY_SIZE },
+				mTypeHandler.cType2AstType(ignoreLoc, mTypeSizeAndOffsetComputer.getSizeT()));
+		final VarList outP =
+				new VarList(ignoreLoc, new String[] { SFO.RES }, mTypeHandler.constructPointerType(ignoreLoc));
+		final VarList[] inParams = new VarList[] { inPDest, inPSrc, inPSize };
+		final VarList[] outParams = new VarList[] { outP };
+
+		{
+			final Procedure memCpyProcDecl = new Procedure(ignoreLoc, new Attribute[0], memCopyOrMemMove.getName(),
+					new String[0], inParams, outParams, new Specification[0], null);
+			mProcedureManager.beginCustomProcedure(main, ignoreLoc, memCopyOrMemMove.getName(), memCpyProcDecl);
+		}
+
+		final List<VariableDeclaration> decl = new ArrayList<>();
+		final CPrimitive sizeT = mTypeSizeAndOffsetComputer.getSizeT();
+
+		// final String loopCtr = mNameHandler.getTempVarUID(SFO.AUXVAR.LOOPCTR, sizeT);
+		// final ASTType astType = mTypeHandler.cType2AstType(ignoreLoc, sizeT);
+		// final VarList lcvl = new VarList(ignoreLoc, new String[] { loopCtr }, astType);
+		// final VariableDeclaration loopCtrDec =
+		// new VariableDeclaration(ignoreLoc, new Attribute[0], new VarList[] { lcvl });
+		final AuxVarInfo loopCtrAux = AuxVarInfo.constructAuxVarInfo(ignoreLoc, main, sizeT, SFO.AUXVAR.LOOPCTR);
+		decl.add(loopCtrAux.getVarDec());
+
+		final List<Statement> loopBody = constructMemcpyOrMemmoveLoopBody(heapDataArrays, loopCtrAux, SFO.MEMCPY_DEST,
+				SFO.MEMCPY_SRC, memCopyOrMemMove.getName(), hook);
+
+		final IdentifierExpression sizeIdExprBody = // new IdentifierExpression(ignoreLoc, SFO.MEMCPY_SIZE);
+				ExpressionFactory.constructIdentifierExpression(ignoreLoc, mBoogieTypeHelper.getBoogieTypeForSizeT(),
+						SFO.MEMCPY_SIZE,
+						new DeclarationInformation(StorageClass.IMPLEMENTATION_INPARAM, memCopyOrMemMove.getName()));
+
+		final Expression one = mExpressionTranslation.constructLiteralForIntegerType(ignoreLoc,
+				mExpressionTranslation.getCTypeOfPointerComponents(), BigInteger.ONE);
+		final List<Statement> stmt =
+				constructCountingLoop(sizeIdExprBody, loopCtrAux, one, loopBody, memCopyOrMemMove.getName());
+
+		final Body procBody =
+				mProcedureManager.constructBody(ignoreLoc, decl.toArray(new VariableDeclaration[decl.size()]),
+						stmt.toArray(new Statement[stmt.size()]), memCopyOrMemMove.getName());
+
+		// make the specifications
+		final ArrayList<Specification> specs = new ArrayList<>();
+
+		// add modifies spec
+
+		// EDIT: the function handler should completely deal with modifies clauses if we announce them correctly
+		// final ModifiesSpecification modifiesSpec = announceModifiedGlobals(memModelDecl.getName(), heapDataArrays);
+		// specs.add(modifiesSpec);
+		// announceModifiedGlobals(memModelDecl.getName(), heapDataArrays);
+
+		// heapDataArrays.forEach(heapDataArray -> mProcedureManager.addModifiedGlobal(memCopyOrMemMove.getName(),
+		// heapDataArray.getVariableLHS()));
+
+		final IdentifierExpression sizeIdExprDecl = // new IdentifierExpression(ignoreLoc, SFO.MEMCPY_SIZE);
+				ExpressionFactory.constructIdentifierExpression(ignoreLoc, mBoogieTypeHelper.getBoogieTypeForSizeT(),
+						SFO.MEMCPY_SIZE,
+						new DeclarationInformation(StorageClass.PROC_FUNC_INPARAM, memCopyOrMemMove.getName()));
+
+		// add requires #valid[dest!base];
+		specs.addAll(constructPointerBaseValidityCheck(ignoreLoc, SFO.MEMCPY_DEST, memCopyOrMemMove.getName()));
+		// add requires #valid[src!base];
+		specs.addAll(constructPointerBaseValidityCheck(ignoreLoc, SFO.MEMCPY_SRC, memCopyOrMemMove.getName()));
+
+		// add requires (#size + #dest!offset <= #length[#dest!base] && 0 <= #dest!offset)
+		specs.addAll(constructPointerTargetFullyAllocatedCheck(ignoreLoc, sizeIdExprDecl, SFO.MEMCPY_DEST,
+				memCopyOrMemMove.getName()));
+
+		// add requires (#size + #src!offset <= #length[#src!base] && 0 <= #src!offset)
+		specs.addAll(constructPointerTargetFullyAllocatedCheck(ignoreLoc, sizeIdExprDecl, SFO.MEMCPY_SRC,
+				memCopyOrMemMove.getName()));
+
+		if (memCopyOrMemMove == MemoryModelDeclarations.C_Memcpy && false) {
+			// disabled because underapprox. for undefined behavior is ok
+			final RequiresSpecification noOverlapping = constructRequiresSourceDestNoOverlap(ignoreLoc, sizeIdExprDecl);
+			specs.add(noOverlapping);
+		}
+
+		// free ensures #res == dest;
+		final EnsuresSpecification returnValue =
+				mProcedureManager
+						.constructEnsuresSpecification(
+								ignoreLoc, true, ExpressionFactory.newBinaryExpression(ignoreLoc, Operator.COMPEQ,
+										// new IdentifierExpression(ignoreLoc, SFO.RES),
+										ExpressionFactory
+												.constructIdentifierExpression(ignoreLoc,
+														mBoogieTypeHelper.getBoogieTypeForPointerType(), SFO.RES,
+														new DeclarationInformation(StorageClass.PROC_FUNC_OUTPARAM,
+																memCopyOrMemMove.getName())),
+										// new IdentifierExpression(ignoreLoc, SFO.MEMCPY_DEST)));
+										ExpressionFactory.constructIdentifierExpression(
+												ignoreLoc, mBoogieTypeHelper.getBoogieTypeForPointerType(),
+												SFO.MEMCPY_DEST, new DeclarationInformation(
+														StorageClass.PROC_FUNC_INPARAM, memCopyOrMemMove.getName()))),
+								Collections.emptySet());
+		specs.add(returnValue);
+
+		// add the procedure declaration
+		// final Procedure memCpyProcDecl = new Procedure(ignoreLoc, new Attribute[0], memCopyOrMemMove.getName(),
+		// new String[0], inParams, outParams, specs.toArray(new Specification[specs.size()]), null);
+		// memCpyDecl.add(memCpyProcDecl);
+		// mProcedureManager.registerProcedureDeclaration(memCopyOrMemMove.getName(), memCpyProcDecl);
+		mProcedureManager.addSpecificationsToCurrentProcedure(specs);
+
+		// add the procedure implementation
+		final Procedure memCpyProc = new Procedure(ignoreLoc, new Attribute[0], memCopyOrMemMove.getName(),
+				new String[0], inParams, outParams, null, procBody);
+		memCpyDecl.add(memCpyProc);
+
+		mProcedureManager.endCustomProcedure(main, memCopyOrMemMove.getName());
+
+		return memCpyDecl;
+	}
+
+	/**
+	 * Construct a requires-clause that states that {@link SFO#MEMCPY_SRC} and {@link SFO#MEMCPY_DEST} do not overlap.
+	 * The clause is marked as {@link Check} for {@link Spec#UNDEFINED_BEHAVIOR}.
+	 *
+	 * @param loc
+	 *            The location of all expressions used in this requires-clause
+	 * @param sizeIdExpr
+	 *            an identifier expression pointing to the size variable that determines the interval of
+	 *            {@link SFO#MEMCPY_SRC} that should not overlap with {@link SFO#MEMCPY_DEST}.
+	 */
+	private RequiresSpecification constructRequiresSourceDestNoOverlap(final ILocation loc,
+			final IdentifierExpression sizeIdExpr) {
+		// memcpy does not allow overlapping:
+		// add requires dest.base != src.base || src.offset + size < dest.offset || dest.offset + size < src.offset
+		final List<Expression> noOverlapExprs = new ArrayList<>(3);
+		final IdentifierExpression srcpointer =
+				ExpressionFactory.constructIdentifierExpression(loc, mBoogieTypeHelper.getBoogieTypeForPointerType(),
+						SFO.MEMCPY_SRC, new DeclarationInformation(StorageClass.IMPLEMENTATION_INPARAM, SFO.MEMCPY));
+		final IdentifierExpression destpointer =
+				ExpressionFactory.constructIdentifierExpression(loc, mBoogieTypeHelper.getBoogieTypeForPointerType(),
+						SFO.MEMCPY_DEST, new DeclarationInformation(StorageClass.IMPLEMENTATION_INPARAM, SFO.MEMCPY));
+		final Expression srcbase = getPointerBaseAddress(srcpointer, loc);
+		final Expression destbase = getPointerBaseAddress(destpointer, loc);
+		final Expression srcoffset = getPointerOffset(srcpointer, loc);
+		final Expression destoffset = getPointerOffset(destpointer, loc);
+
+		// dest.base != src.base
+		noOverlapExprs.add(ExpressionFactory.newBinaryExpression(loc, Operator.COMPNEQ, srcbase, destbase));
+		// src.offset + size < dest.offset
+
+		noOverlapExprs.add(constructPointerBinaryComparisonExpression(loc, IASTBinaryExpression.op_lessThan,
+				constructPointerBinaryArithmeticExpression(loc, IASTBinaryExpression.op_plus, srcoffset, sizeIdExpr),
+				destoffset));
+
+		// dest.offset + size < src.offset
+		noOverlapExprs.add(constructPointerBinaryComparisonExpression(loc, IASTBinaryExpression.op_lessThan,
+				constructPointerBinaryArithmeticExpression(loc, IASTBinaryExpression.op_plus, destoffset, sizeIdExpr),
+				srcoffset));
+
+		// || over all three
+		final RequiresSpecification noOverlapping =
+				new RequiresSpecification(loc, false, ExpressionFactory.or(loc, noOverlapExprs));
+		new Check(Spec.UNDEFINED_BEHAVIOR).annotate(noOverlapping);
+		return noOverlapping;
+	}
+
+	/**
+	 * Construct loop of the following form, where loopBody is a List of statements and the variables loopConterVariable
+	 * and loopBoundVariable have the translated type of size_t.
+	 *
+	 * loopConterVariable := 0; while (#t~loopctr4 < loopBoundVariable) { ___loopBody___ loopConterVariable :=
+	 * loopConterVariable + 1; }
+	 *
+	 * @param loopBoundVariableExpr
+	 * @param loopCounterVariableId
+	 * @param loopBody
+	 * @return
+	 */
+	private ArrayList<Statement> constructCountingLoop(final Expression loopBoundVariableExpr,
+			final AuxVarInfo loopCounterAux, final Expression loopCounterIncrementExpr, final List<Statement> loopBody,
+			final String surroundingProcedure) {
+		final CACSLLocation ignoreLoc = LocationFactory.createIgnoreCLocation();
+		final ArrayList<Statement> stmt = new ArrayList<>();
+
+		// initialize the counter to 0
+		final Expression zero = mExpressionTranslation.constructLiteralForIntegerType(ignoreLoc,
+				mTypeSizeAndOffsetComputer.getSizeT(), BigInteger.ZERO);
+		stmt.add(StatementFactory.constructAssignmentStatement(ignoreLoc,
+				new LeftHandSide[] { loopCounterAux.getLhs() }, new Expression[] { zero }));
+
+		// final IdentifierExpression loopCounterVariableExpr =
+		// ExpressionFactory.constructIdentifierExpression(ignoreLoc, BoogieType.TYPE_INT, loopCounterVariableId,
+		// new DeclarationInformation(StorageClass.LOCAL, surroundingProcedure));
+
+		final Expression condition = mExpressionTranslation.constructBinaryComparisonExpression(ignoreLoc,
+				IASTBinaryExpression.op_lessThan, loopCounterAux.getExp(), mTypeSizeAndOffsetComputer.getSizeT(),
+				loopBoundVariableExpr, mTypeSizeAndOffsetComputer.getSizeT());
+
+		final ArrayList<Statement> bodyStmt = new ArrayList<>();
+		bodyStmt.addAll(loopBody);
+
+		// increment counter
+		final VariableLHS ctrLHS = loopCounterAux.getLhs();
+		final Expression counterPlusOne =
+				mExpressionTranslation.constructArithmeticExpression(ignoreLoc, IASTBinaryExpression.op_plus,
+						loopCounterAux.getExp(), mExpressionTranslation.getCTypeOfPointerComponents(),
+						loopCounterIncrementExpr, mExpressionTranslation.getCTypeOfPointerComponents());
+		bodyStmt.add(StatementFactory.constructAssignmentStatement(ignoreLoc, new LeftHandSide[] { ctrLHS },
+				new Expression[] { counterPlusOne }));
+
+		final Statement[] whileBody = bodyStmt.toArray(new Statement[bodyStmt.size()]);
+
+		final WhileStatement whileStm =
+				new WhileStatement(ignoreLoc, condition, new LoopInvariantSpecification[0], whileBody);
+		stmt.add(whileStm);
+		return stmt;
+	}
+
+	/**
+	 * Return the assignments that we do in the loop body of our memcpy implementation.
+	 *
+	 * #memory_int[{ base: dest!base, offset: dest!offset + #t~loopctr6 * 1 }] := #memory_int[{ base: src!base, offset:
+	 * src!offset + #t~loopctr6 * 1 }];
+	 *
+	 * @param heapDataArrays
+	 * @param loopCtr
+	 * @param destPtrName
+	 * @param srcPtrName
+	 * @return
+	 */
+	private ArrayList<Statement> constructMemcpyOrMemmoveLoopBody(final Collection<HeapDataArray> heapDataArrays,
+			final AuxVarInfo loopCtr, final String destPtrName, final String srcPtrName,
+			final String surroundingProcedure, final IASTNode hook) {
+
+		final ILocation ignoreLoc = LocationFactory.createIgnoreCLocation();
+		final ArrayList<Statement> result = new ArrayList<>();
+
+		// final IdentifierExpression loopCtrExpr = //new IdentifierExpression(ignoreLoc, loopCtr);
+		// ExpressionFactory.constructIdentifierExpression(ignoreLoc, BoogieType.TYPE_INT, loopCtr,
+		// new DeclarationInformation(StorageClass.LOCAL, surroundingProcedure));
+
+		final IdentifierExpression destPtrExpr = // new IdentifierExpression(ignoreLoc, destPtr);
+				ExpressionFactory.constructIdentifierExpression(ignoreLoc,
+						mBoogieTypeHelper.getBoogieTypeForPointerType(), destPtrName,
+						new DeclarationInformation(StorageClass.IMPLEMENTATION_INPARAM, surroundingProcedure));
+		final IdentifierExpression srcPtrExpr = // new IdentifierExpression(ignoreLoc, srcPtrName);
+				ExpressionFactory.constructIdentifierExpression(ignoreLoc,
+						mBoogieTypeHelper.getBoogieTypeForPointerType(), srcPtrName,
+						new DeclarationInformation(StorageClass.IMPLEMENTATION_INPARAM, surroundingProcedure));
+
+		final Expression currentDest = doPointerArithmetic(IASTBinaryExpression.op_plus, ignoreLoc, destPtrExpr,
+				new RValue(loopCtr.getExp(), mExpressionTranslation.getCTypeOfPointerComponents()),
+				new CPrimitive(CPrimitives.VOID), hook);
+		final Expression currentSrc = doPointerArithmetic(IASTBinaryExpression.op_plus, ignoreLoc, srcPtrExpr,
+				new RValue(loopCtr.getExp(), mExpressionTranslation.getCTypeOfPointerComponents()),
+				new CPrimitive(CPrimitives.VOID), hook);
+		for (final HeapDataArray hda : heapDataArrays) {
+			final ArrayAccessExpression srcAcc = ExpressionFactory.constructNestedArrayAccessExpression(ignoreLoc,
+					hda.getIdentifierExpression(), new Expression[] { currentSrc });
+			final ArrayLHS destAcc = ExpressionFactory.constructNestedArrayLHS(ignoreLoc, hda.getVariableLHS(),
+					new Expression[] { currentDest });
+			result.add(StatementFactory.constructAssignmentStatement(ignoreLoc, new LeftHandSide[] { destAcc },
+					new Expression[] { srcAcc }));
+
+		}
+		return result;
+	}
+
+	private ArrayList<Statement> constructMemsetLoopBody(final Collection<HeapDataArray> heapDataArrays,
+			final AuxVarInfo loopCtr, final String ptr, final Expression valueExpr,
+			final String surroundingProcedureName, final IASTNode hook) {
+
+		final ILocation ignoreLoc = LocationFactory.createIgnoreCLocation();
+		final ArrayList<Statement> result = new ArrayList<>();
+
+		// final IdentifierExpression loopCtrExpr =
+		// ExpressionFactory.constructIdentifierExpression(ignoreLoc, BoogieType.TYPE_INT,
+		// loopCtr, new DeclarationInformation(StorageClass.LOCAL, surroundingProcedureName));
+
+		final IdentifierExpression ptrExpr = ExpressionFactory.constructIdentifierExpression(ignoreLoc,
+				mBoogieTypeHelper.getBoogieTypeForPointerType(), ptr,
+				new DeclarationInformation(StorageClass.IMPLEMENTATION_INPARAM, surroundingProcedureName));
+
+		final Expression currentPtr = doPointerArithmetic(IASTBinaryExpression.op_plus, ignoreLoc, ptrExpr,
+				new RValue(loopCtr.getExp(), mExpressionTranslation.getCTypeOfPointerComponents()),
+				new CPrimitive(CPrimitives.VOID), hook);
+		for (final HeapDataArray hda : heapDataArrays) {
+			final Expression convertedValue;
+			final ExpressionResult exprRes =
+					new ExpressionResult(new RValue(valueExpr, new CPrimitive(CPrimitives.UCHAR)));
+			if (hda.getName().equals(SFO.POINTER)) {
+				mExpressionTranslation.convertIntToInt(ignoreLoc, exprRes,
+						mExpressionTranslation.getCTypeOfPointerComponents());
+				final Expression zero = mExpressionTranslation.constructLiteralForIntegerType(ignoreLoc,
+						mExpressionTranslation.getCTypeOfPointerComponents(), BigInteger.ZERO);
+				convertedValue = constructPointerFromBaseAndOffset(zero, exprRes.mLrVal.getValue(), ignoreLoc);
+			} else {
+				// convert to smallest
+				final List<ReadWriteDefinition> rwds =
+						mMemoryModel.getReadWriteDefinitionForHeapDataArray(hda, getRequiredMemoryModelFeatures());
+				// PRIMITIVE primitive = getCprimitiveThatFitsBest(rwds);
+				final CPrimitives primitive = getCprimitiveThatFitsBest(hda.getSize());
+				mExpressionTranslation.convertIntToInt(ignoreLoc, exprRes, new CPrimitive(primitive));
+				convertedValue = exprRes.mLrVal.getValue();
+			}
+			final ArrayLHS destAcc = ExpressionFactory.constructNestedArrayLHS(ignoreLoc, hda.getVariableLHS(),
+					new Expression[] { currentPtr });
+
+			result.add(StatementFactory.constructAssignmentStatement(ignoreLoc, new LeftHandSide[] { destAcc },
+					new Expression[] { convertedValue }));
+		}
+		return result;
+	}
+
+	/**
+	 * Returns an CPrimitive which is unsigned, integer and not bool that has the smallest bytesize.
+	 */
+	private CPrimitives getCprimitiveThatFitsBest(final List<ReadWriteDefinition> test) {
+		int smallestBytesize = Integer.MAX_VALUE;
+		for (final ReadWriteDefinition rwd : test) {
+			if (rwd.getBytesize() < smallestBytesize) {
+				smallestBytesize = rwd.getBytesize();
+			}
+		}
+		if (smallestBytesize == 0) {
+			// we only have unbounded data types
+			return CPrimitives.UCHAR;
+		}
+		for (final CPrimitives primitive : new CPrimitives[] { CPrimitives.UCHAR, CPrimitives.USHORT, CPrimitives.UINT,
+				CPrimitives.ULONG, CPrimitives.ULONGLONG }) {
+			if (mTypeSizes.getSize(primitive) == smallestBytesize) {
+				return primitive;
+			}
+		}
+		throw new AssertionError("don't know how to store value on heap");
+	}
+
+	/**
+	 * Returns an CPrimitive which is unsigned, integer and not bool that has the smallest bytesize.
+	 */
+	private CPrimitives getCprimitiveThatFitsBest(final int byteSize) {
+		if (byteSize == 0) {
+			// we only have unbounded data types
+			return CPrimitives.UCHAR;
+		}
+		for (final CPrimitives primitive : new CPrimitives[] { CPrimitives.UCHAR, CPrimitives.USHORT, CPrimitives.UINT,
+				CPrimitives.ULONG, CPrimitives.ULONGLONG }) {
+			if (mTypeSizes.getSize(primitive) == byteSize) {
+				return primitive;
+			}
+		}
+		throw new AssertionError("don't know how to store value on heap");
+	}
+
+	/**
+	 * Construct specification and implementation for our Boogie representation of the memset function defined in
+	 * 7.24.6.1 of C11. void *memset(void *s, int c, size_t n);
+	 *
+	 * @param main
+	 * @param heapDataArrays
+	 * @return
+	 */
+	private List<Declaration> declareMemset(final Dispatcher main, final Collection<HeapDataArray> heapDataArrays,
+			final IASTNode hook) {
+		final ArrayList<Declaration> decls = new ArrayList<>();
+		final ILocation ignoreLoc = LocationFactory.createIgnoreCLocation();
+
+		final String inParamPtr = "#ptr";
+		final String inParamValue = "#value";
+		final String inParamAmount = "#amount";
+		final String outParamResult = "#res";
+		final String procName = MemoryModelDeclarations.C_Memset.getName();
+
+		final VarList inParamPtrVl =
+				new VarList(ignoreLoc, new String[] { inParamPtr }, mTypeHandler.constructPointerType(ignoreLoc));
+		final VarList inParamValueVl = new VarList(ignoreLoc, new String[] { inParamValue },
+				mTypeHandler.cType2AstType(ignoreLoc, new CPrimitive(CPrimitives.INT)));
+		final VarList inParamAmountVl = new VarList(ignoreLoc, new String[] { inParamAmount },
+				mTypeHandler.cType2AstType(ignoreLoc, mTypeSizeAndOffsetComputer.getSizeT()));
+		final VarList outParamResultVl =
+				new VarList(ignoreLoc, new String[] { outParamResult }, mTypeHandler.constructPointerType(ignoreLoc));
+
+		final VarList[] inParams = new VarList[] { inParamPtrVl, inParamValueVl, inParamAmountVl };
+		final VarList[] outParams = new VarList[] { outParamResultVl };
+
+		{
+			final Procedure procDecl = new Procedure(ignoreLoc, new Attribute[0], procName, new String[0], inParams,
+					outParams, new Specification[0], null);
+			mProcedureManager.beginCustomProcedure(main, ignoreLoc, procName, procDecl);
+		}
+
+		final List<VariableDeclaration> decl = new ArrayList<>();
+		final CPrimitive sizeT = mTypeSizeAndOffsetComputer.getSizeT();
+		// final String loopCtr = mNameHandler.getTempVarUID(SFO.AUXVAR.LOOPCTR, sizeT);
+		// final ASTType astType = mTypeHandler.cType2AstType(ignoreLoc, sizeT);
+		// final VarList lcvl = new VarList(ignoreLoc, new String[] { loopCtr }, astType);
+		// final VariableDeclaration loopCtrDec =
+		// new VariableDeclaration(ignoreLoc, new Attribute[0], new VarList[] { lcvl });
+		final AuxVarInfo loopCtrAux = AuxVarInfo.constructAuxVarInfo(ignoreLoc, main, sizeT, SFO.AUXVAR.LOOPCTR);
+		decl.add(loopCtrAux.getVarDec());
+
+		// converted value to unsigned char
+		final IdentifierExpression inParamValueExpr = // new IdentifierExpression(ignoreLoc, inParamValue);
+				ExpressionFactory.constructIdentifierExpression(ignoreLoc, BoogieType.TYPE_INT, inParamValue,
+						new DeclarationInformation(StorageClass.IMPLEMENTATION_INPARAM, procName));
+
+		final ExpressionResult exprRes =
+				new ExpressionResult(new RValue(inParamValueExpr, new CPrimitive(CPrimitives.INT)));
+		mExpressionTranslation.convertIntToInt(ignoreLoc, exprRes, new CPrimitive(CPrimitives.UCHAR));
+		final Expression convertedValue = exprRes.mLrVal.getValue();
+
+		final List<Statement> loopBody =
+				constructMemsetLoopBody(heapDataArrays, loopCtrAux, inParamPtr, convertedValue, procName, hook);
+
+		final Expression one = mExpressionTranslation.constructLiteralForIntegerType(ignoreLoc,
+				mTypeSizeAndOffsetComputer.getSizeT(), BigInteger.ONE);
+		final IdentifierExpression inParamAmountExprImpl =
+				ExpressionFactory.constructIdentifierExpression(ignoreLoc, mBoogieTypeHelper.getBoogieTypeForSizeT(),
+						inParamAmount, new DeclarationInformation(StorageClass.IMPLEMENTATION_INPARAM, procName));
+
+		final List<Statement> stmt = constructCountingLoop(inParamAmountExprImpl, loopCtrAux, one, loopBody, procName);
+
+		final Body procBody = mProcedureManager.constructBody(ignoreLoc,
+				decl.toArray(new VariableDeclaration[decl.size()]), stmt.toArray(new Statement[stmt.size()]), procName);
+
+		// make the specifications
+		final ArrayList<Specification> specs = new ArrayList<>();
+
+		// EDIT: the function handler should completely deal with modifies clauses if we announce them correctly
+		// add modifies spec
+		// final ModifiesSpecification modifiesSpec = announceModifiedGlobals(proc, heapDataArrays);
+		// specs.add(modifiesSpec);
+		// announceModifiedGlobals(procName, heapDataArrays);
+		// heapDataArrays.forEach(
+		// heapDataArray -> mProcedureManager.addModifiedGlobal(procName, heapDataArray.getVariableLHS()));
+
+		// add requires #valid[#ptr!base];
+		specs.addAll(constructPointerBaseValidityCheck(ignoreLoc, inParamPtr, procName));
+
+		final IdentifierExpression inParamAmountExprDecl =
+				ExpressionFactory.constructIdentifierExpression(ignoreLoc, mBoogieTypeHelper.getBoogieTypeForSizeT(),
+						inParamAmount, new DeclarationInformation(StorageClass.PROC_FUNC_INPARAM, procName));
+		// add requires (#size + #ptr!offset <= #length[#ptr!base] && 0 <= #ptr!offset);
+		specs.addAll(constructPointerTargetFullyAllocatedCheck(ignoreLoc, inParamAmountExprDecl, inParamPtr, procName));
+
+		// free ensures #res == dest;
+		final EnsuresSpecification returnValue = mProcedureManager.constructEnsuresSpecification(
+				ignoreLoc, true, ExpressionFactory.newBinaryExpression(ignoreLoc, Operator.COMPEQ,
+						// new IdentifierExpression(ignoreLoc, outParamResult),
+						ExpressionFactory.constructIdentifierExpression(ignoreLoc,
+								mBoogieTypeHelper.getBoogieTypeForPointerType(), outParamResult,
+								new DeclarationInformation(StorageClass.PROC_FUNC_OUTPARAM, procName)),
+						// new IdentifierExpression(ignoreLoc, inParamPtr)));
+						ExpressionFactory.constructIdentifierExpression(ignoreLoc,
+								mBoogieTypeHelper.getBoogieTypeForPointerType(), inParamPtr,
+								new DeclarationInformation(StorageClass.PROC_FUNC_INPARAM, procName))),
+				Collections.emptySet());
+
+		specs.add(returnValue);
+
+		// add the procedure declaration
+		// final Procedure procDecl = new Procedure(ignoreLoc, new Attribute[0], procName, new String[0], inParams,
+		// outParams,
+		// specs.toArray(new Specification[specs.size()]), null);
+		// decls.add(procDecl);
+		// mProcedureManager.registerProcedureDeclaration(procName, procDecl);
+		mProcedureManager.addSpecificationsToCurrentProcedure(specs);
+
+		// add the procedure implementation
+		final Procedure procImpl = new Procedure(ignoreLoc, new Attribute[0], procName, new String[0], inParams,
+				outParams, null, procBody);
+		decls.add(procImpl);
+
+		mProcedureManager.endCustomProcedure(main, procName);
+
+		return decls;
+	}
+
+	/**
+	 * Returns call to our memset procedure and announces that memset is required by our memory model.
+	 */
+	public CallStatement constructUltimateMemsetCall(final ILocation loc, final Expression pointer,
+			final Expression value, final Expression amount, final VariableLHS resVar) {
+		requireMemoryModelFeature(MemoryModelDeclarations.C_Memset);
+		return StatementFactory.constructCallStatement(loc, false, new VariableLHS[] { resVar },
+				MemoryModelDeclarations.C_Memset.getName(), new Expression[] { pointer, value, amount });
+	}
+
+	private VariableDeclaration constructMemoryArrayDeclaration(final ILocation loc, final String typeName,
+			final ASTType astType) {
+		final BoogieArrayType boogieType = BoogieType.createArrayType(0,
+				new BoogieType[] { mTypeHandler.getBoogiePointerType() }, (BoogieType) astType.getBoogieType());
+		final ASTType memoryArrayType = new ArrayType(loc, boogieType, new String[0],
+				new ASTType[] { mTypeHandler.constructPointerType(loc) }, astType);
+		final VarList varList = new VarList(loc, new String[] { SFO.MEMORY + "_" + typeName }, memoryArrayType);
+		return new VariableDeclaration(loc, new Attribute[0], new VarList[] { varList });
+	}
+
+	private List<Declaration> constructWriteProcedures(final Dispatcher main, final ILocation loc,
+			final Collection<HeapDataArray> heapDataArrays, final HeapDataArray heapDataArray, final IASTNode hook) {
+		final List<Declaration> result = new ArrayList<>();
+		for (final ReadWriteDefinition rda : mMemoryModel.getReadWriteDefinitionForHeapDataArray(heapDataArray,
+				mRequiredMemoryModelFeatures)) {
+			// result.add(constructWriteProcedure(loc, heapDataArrays, heapDataArray, rda));
+			final Collection<Procedure> writeDeclaration =
+					constructWriteProcedure(main, loc, heapDataArrays, heapDataArray, rda, hook);
+			result.addAll(writeDeclaration);
+			// assert writeDeclaration.getBody() == null : "if it has a body we should add it to the result here "
+			// + "(only the declaration goes to the FucntionHanlder).";
+			// mProcedureManager.registerProcedureDeclaration(rda.getWriteProcedureName(), writeDeclaration);
+		}
+		return result;
+	}
+
+	private List<Declaration> constructReadProcedures(final Dispatcher main, final ILocation loc,
+			final HeapDataArray heapDataArray, final IASTNode hook) {
+		final List<Declaration> result = new ArrayList<>();
+		for (final ReadWriteDefinition rda : mMemoryModel.getReadWriteDefinitionForHeapDataArray(heapDataArray,
+				mRequiredMemoryModelFeatures)) {
+			// result.add(constructReadProcedure(loc, heapDataArray, rda));
+			final List<Procedure> readDeclaration = constructReadProcedure(main, loc, heapDataArray, rda, hook);
+			result.addAll(readDeclaration);
+			// assert readDeclaration.getBody() == null : "if it has a body we should add it to the result here "
+			// + "(only the declaration goes to the FucntionHanlder).";
+			// mProcedureManager.registerProcedureDeclaration(rda.getReadProcedureName(), readDeclaration);
+
+		}
+		return result;
+	}
+
+	/**
+	 * Note that we do not return a Procedure declaration here anymore because procedure declarations are handled by the
+	 * FunctionHandler (DD: Do you mean {@link ProcedureManager} ??) directly. So the return value will be an empty set,
+	 * or perhaps in the future an implementation, should we ever want one.
+	 *
+	 * @param main
+	 * @param loc
+	 * @param heapDataArrays
+	 * @param heapDataArray
+	 * @param rda
+	 * @return
+	 */
+	/**
+	 * Note that we do not return a Procedure declaration here anymore because procedure declarations are handled by the
+	 * FunctionHandler (DD: Do you mean {@link ProcedureManager} ??) directly. So the return value will be an empty set,
+	 * or perhaps in the future an implementation, should we ever want one.
+	 *
+	 * @param main
+	 * @param loc
+	 * @param heapDataArrays
+	 * @param heapDataArray
+	 * @param rda
+	 * @return
+	 */
+	private Collection<Procedure> constructWriteProcedure(final Dispatcher main, final ILocation loc,
+			final Collection<HeapDataArray> heapDataArrays, final HeapDataArray heapDataArray,
+			final ReadWriteDefinition rda, final IASTNode hook) {
+		if (rda.alsoUnchecked()) {
+			constructSingleWriteProcedure(main, loc, heapDataArrays, heapDataArray, rda, true);
+		}
+		constructSingleWriteProcedure(main, loc, heapDataArrays, heapDataArray, rda, false);
+		return Collections.emptySet();
+	}
+
+	private void constructSingleWriteProcedure(final Dispatcher main, final ILocation loc,
+			final Collection<HeapDataArray> heapDataArrays, final HeapDataArray heapDataArray,
+			final ReadWriteDefinition rda, final boolean unchecked) {
+		final String inPtr = "#ptr";
+		final String writtenTypeSize = "#sizeOfWrittenType";
+		final ASTType valueAstType = rda.getASTType();
+
+		// create procedure signature
+		final String procName;
+		if (unchecked) {
+			procName = rda.getUncheckedWriteProcedureName();
+		} else {
+			procName = rda.getWriteProcedureName();
+		}
+
+		final IdentifierExpression inPtrExp =
+				ExpressionFactory.constructIdentifierExpression(loc, mBoogieTypeHelper.getBoogieTypeForPointerType(),
+						inPtr, new DeclarationInformation(StorageClass.PROC_FUNC_INPARAM, procName));
+
+		final ASTType sizetType = mTypeHandler.cType2AstType(loc, mTypeSizeAndOffsetComputer.getSizeT());
+		final VarList[] inWrite = new VarList[] { new VarList(loc, new String[] { "#value" }, valueAstType),
+				new VarList(loc, new String[] { inPtr }, mTypeHandler.constructPointerType(loc)),
+				new VarList(loc, new String[] { writtenTypeSize }, sizetType) };
+
+		final Procedure proc = new Procedure(loc, new Attribute[0], procName, new String[0], inWrite, new VarList[0],
+				new Specification[0], null);
+		mProcedureManager.beginCustomProcedure(main, loc, procName, proc);
+
+		// specification for memory writes
+		final ArrayList<Specification> swrite = new ArrayList<>();
+		if (!unchecked) {
+			swrite.addAll(constructPointerBaseValidityCheck(loc, inPtr, procName));
+
+			final Expression sizeWrite = ExpressionFactory.constructIdentifierExpression(loc, BoogieType.TYPE_INT,
+					writtenTypeSize, new DeclarationInformation(StorageClass.PROC_FUNC_INPARAM, procName));
+			swrite.addAll(constructPointerTargetFullyAllocatedCheck(loc, sizeWrite, inPtr, procName));
+		}
+
+		final boolean floating2bitvectorTransformationNeeded = mMemoryModel instanceof MemoryModel_SingleBitprecise
+				&& rda.getCPrimitiveCategory().contains(CPrimitiveCategory.FLOATTYPE);
+
+		final Expression nonFPBVReturnValue = ExpressionFactory.constructIdentifierExpression(loc,
+				mBoogieTypeHelper.getBoogieTypeForBoogieASTType(valueAstType), "#value",
+				new DeclarationInformation(StorageClass.PROC_FUNC_INPARAM, procName));
+		final CPrimitives cprimitive;
+		final Expression returnValue;
+		if (floating2bitvectorTransformationNeeded) {
+			cprimitive = rda.getPrimitives().iterator().next();
+			if (mFpToIeeeBvExtension) {
+				returnValue = mExpressionTranslation.transformFloatToBitvector(loc, nonFPBVReturnValue, cprimitive);
+			} else {
+				returnValue = ExpressionFactory.constructIdentifierExpression(loc,
+						mBoogieTypeHelper.getBoogieTypeForBoogieASTType(valueAstType), "#valueAsBitvector",
+						new DeclarationInformation(StorageClass.PROC_FUNC_OUTPARAM, procName));
+			}
+		} else {
+			cprimitive = null;
+			returnValue = ExpressionFactory.constructIdentifierExpression(loc,
+					mBoogieTypeHelper.getBoogieTypeForBoogieASTType(valueAstType), "#value",
+					new DeclarationInformation(StorageClass.PROC_FUNC_INPARAM, procName));
+		}
+
+		final List<Expression> conjuncts = new ArrayList<>();
+		if (rda.getBytesize() == heapDataArray.getSize()) {
+			conjuncts.addAll(constructConjunctsForWriteEnsuresSpecification(loc, heapDataArrays, heapDataArray,
+					returnValue, x -> x, inPtrExp, x -> x));
+		} else if (rda.getBytesize() < heapDataArray.getSize()) {
+			final Function<Expression, Expression> valueExtension =
+					x -> mExpressionTranslation.signExtend(loc, x, rda.getBytesize() * 8, heapDataArray.getSize() * 8);
+			conjuncts.addAll(constructConjunctsForWriteEnsuresSpecification(loc, heapDataArrays, heapDataArray,
+					returnValue, valueExtension, inPtrExp, x -> x));
+		} else {
+			assert rda.getBytesize() % heapDataArray.getSize() == 0 : "incompatible sizes";
+			for (int i = 0; i < rda.getBytesize() / heapDataArray.getSize(); i++) {
+				final Function<Expression, Expression> extractBits;
+				final int currentI = i;
+				extractBits = x -> mExpressionTranslation.extractBits(loc, x,
+						heapDataArray.getSize() * (currentI + 1) * 8, heapDataArray.getSize() * currentI * 8);
+				if (i == 0) {
+					conjuncts.addAll(constructConjunctsForWriteEnsuresSpecification(loc, heapDataArrays, heapDataArray,
+							returnValue, extractBits, inPtrExp, x -> x));
+				} else {
+					final BigInteger additionalOffset = BigInteger.valueOf(i * heapDataArray.getSize());
+					final Function<Expression, Expression> pointerAddition =
+							x -> addIntegerConstantToPointer(loc, x, additionalOffset);
+					conjuncts.addAll(constructConjunctsForWriteEnsuresSpecification(loc, heapDataArrays, heapDataArray,
+							returnValue, extractBits, inPtrExp, pointerAddition));
+				}
+			}
+		}
+		if (floating2bitvectorTransformationNeeded && !mFpToIeeeBvExtension) {
+			// TODO: not sure about the storage class here
+			final Expression returnValueAsBitvector = ExpressionFactory.constructIdentifierExpression(loc,
+					mBoogieTypeHelper.getBoogieTypeForBoogieASTType(valueAstType), "#valueAsBitvector",
+					new DeclarationInformation(StorageClass.LOCAL, procName));
+
+			final Expression transformedToFloat =
+					mExpressionTranslation.transformBitvectorToFloat(loc, returnValueAsBitvector, cprimitive);
+			final Expression inputValue = // new IdentifierExpression(loc, "#value");
+					ExpressionFactory.constructIdentifierExpression(loc, (BoogieType) transformedToFloat.getType(),
+							"#value", new DeclarationInformation(StorageClass.LOCAL, procName));
+
+			final Expression eq =
+					ExpressionFactory.newBinaryExpression(loc, Operator.COMPEQ, transformedToFloat, inputValue);
+			conjuncts.add(eq);
+			final Expression conjunction = ExpressionFactory.and(loc, conjuncts);
+			final ASTType type = ((TypeHandler) mTypeHandler).bytesize2asttype(loc, cprimitive.getPrimitiveCategory(),
+					mTypeSizes.getSize(cprimitive));
+			final VarList[] parameters = new VarList[] { new VarList(loc, new String[] { "#valueAsBitvector" }, type) };
+			final QuantifierExpression qe =
+					new QuantifierExpression(loc, false, new String[0], parameters, new Attribute[0], conjunction);
+			swrite.add(mProcedureManager.constructEnsuresSpecification(loc, false, qe,
+					Collections.singleton(heapDataArray.getVariableLHS())));
+		} else {
+			swrite.add(mProcedureManager.constructEnsuresSpecification(loc, false,
+					ExpressionFactory.and(loc, conjuncts), Collections.singleton(heapDataArray.getVariableLHS())));
+		}
+
+		mProcedureManager.addSpecificationsToCurrentProcedure(swrite);
+		mProcedureManager.endCustomProcedure(main, procName);
+	}
+
+	private static List<Expression> constructConjunctsForWriteEnsuresSpecification(final ILocation loc,
+			final Collection<HeapDataArray> heapDataArrays, final HeapDataArray heapDataArray, final Expression value,
+			final Function<Expression, Expression> valueModification, final IdentifierExpression inPtrExp,
+			final Function<Expression, Expression> ptrModification) {
+		final List<Expression> conjuncts = new ArrayList<>();
+		for (final HeapDataArray other : heapDataArrays) {
+			if (heapDataArray == other) {
+				conjuncts.add(ensuresHeapArrayUpdate(loc, value, valueModification, inPtrExp, ptrModification, other));
+			} else {
+				conjuncts.add(ensuresHeapArrayHardlyModified(loc, inPtrExp, ptrModification, other));
+			}
+
+		}
+		return conjuncts;
+	}
+
+	/**
+	 * Note: Currently this returns an empty list, see {@link #constructWriteProcedure} on this topic.
+	 *
+	 * @param main
+	 * @param loc
+	 * @param hda
+	 * @param rda
+	 * @return
+	 */
+	private List<Procedure> constructReadProcedure(final Dispatcher main, final ILocation loc, final HeapDataArray hda,
+			final ReadWriteDefinition rda, final IASTNode hook) {
+		// specification for memory reads
+		final String returnValue = "#value";
+		final ASTType valueAstType = rda.getASTType();
+		final String ptrId = "#ptr";
+		final String readTypeSize = "#sizeOfReadType";
+
+		// create procedure signature
+		{
+			final ASTType sizetType = mTypeHandler.cType2AstType(loc, mTypeSizeAndOffsetComputer.getSizeT());
+			final VarList[] inRead =
+					new VarList[] { new VarList(loc, new String[] { ptrId }, mTypeHandler.constructPointerType(loc)),
+							new VarList(loc, new String[] { readTypeSize }, sizetType) };
+
+			final VarList[] outRead = new VarList[] { new VarList(loc, new String[] { returnValue }, valueAstType) };
+			final Procedure decl = new Procedure(loc, new Attribute[0], rda.getReadProcedureName(), new String[0],
+					inRead, outRead, new Specification[0], null);
+			mProcedureManager.beginCustomProcedure(main, loc, rda.getReadProcedureName(), decl);
+
+		}
+
+		// create procedure specifications
+		final ArrayList<Specification> sread = new ArrayList<>();
+
+		sread.addAll(constructPointerBaseValidityCheck(loc, ptrId, rda.getReadProcedureName()));
+
+		final Expression sizeRead = ExpressionFactory.constructIdentifierExpression(loc, BoogieType.TYPE_INT,
+				readTypeSize, new DeclarationInformation(StorageClass.PROC_FUNC_INPARAM, rda.getReadProcedureName()));
+
+		sread.addAll(constructPointerTargetFullyAllocatedCheck(loc, sizeRead, ptrId, rda.getReadProcedureName()));
+
+		final Expression arr = hda.getIdentifierExpression();
+		// mBoogieTypeHelper.constructIdentifierExpressionForHeapDataArray(loc, hda, rda.getReadProcedureName());
+		final Expression ptrExpr = // new IdentifierExpression(loc, ptrId);
+				ExpressionFactory.constructIdentifierExpression(loc, mBoogieTypeHelper.getBoogieTypeForPointerType(),
+						ptrId, new DeclarationInformation(StorageClass.PROC_FUNC_INPARAM, rda.getReadProcedureName()));
+
+		Expression dataFromHeap;
+		if (rda.getBytesize() == hda.getSize()) {
+			dataFromHeap = constructOneDimensionalArrayAccess(loc, arr, ptrExpr);
+		} else if (rda.getBytesize() < hda.getSize()) {
+			dataFromHeap = mExpressionTranslation.extractBits(loc,
+					constructOneDimensionalArrayAccess(loc, arr, ptrExpr), rda.getBytesize() * 8, 0);
+		} else {
+			assert rda.getBytesize() % hda.getSize() == 0 : "incompatible sizes";
+			final Expression[] dataChunks = new Expression[rda.getBytesize() / hda.getSize()];
+			for (int i = 0; i < dataChunks.length; i++) {
+				if (i == 0) {
+					dataChunks[dataChunks.length - 1 - 0] = constructOneDimensionalArrayAccess(loc, arr, ptrExpr);
+				} else {
+					final Expression index =
+							addIntegerConstantToPointer(loc, ptrExpr, BigInteger.valueOf(i * hda.getSize()));
+					dataChunks[dataChunks.length - 1 - i] = constructOneDimensionalArrayAccess(loc, arr, index);
+				}
+			}
+			dataFromHeap = mExpressionTranslation.concatBits(loc, Arrays.asList(dataChunks), hda.getSize());
+		}
+
+		if (mMemoryModel instanceof MemoryModel_SingleBitprecise
+				&& rda.getCPrimitiveCategory().contains(CPrimitiveCategory.FLOATTYPE)) {
+			final CPrimitives cprimitive = rda.getPrimitives().iterator().next();
+			dataFromHeap = mExpressionTranslation.transformBitvectorToFloat(loc, dataFromHeap, cprimitive);
+		}
+
+		final Expression valueExpr = ExpressionFactory.constructIdentifierExpression(loc,
+				mBoogieTypeHelper.getBoogieTypeForBoogieASTType(valueAstType), returnValue,
+				new DeclarationInformation(StorageClass.PROC_FUNC_OUTPARAM, rda.getReadProcedureName()));
+		final Expression equality =
+				ExpressionFactory.newBinaryExpression(loc, Operator.COMPEQ, valueExpr, dataFromHeap);
+		sread.add(mProcedureManager.constructEnsuresSpecification(loc, false, equality, Collections.emptySet()));
+		// sread.add(StatementFactory.constructEnsuresSpecification(loc, false, equality));
+		// final Procedure result = new Procedure(loc, new Attribute[0], rda.getReadProcedureName(), new String[0],
+		// inRead,
+		// outRead, sread.toArray(new Specification[sread.size()]), null);
+
+		mProcedureManager.addSpecificationsToCurrentProcedure(sread);
+		mProcedureManager.endCustomProcedure(main, rda.getReadProcedureName());
+
+		return Collections.emptyList();
+	}
+
+	private Expression addIntegerConstantToPointer(final ILocation loc, final Expression ptrExpr,
+			final BigInteger integerConstant) {
+		final Expression base = getPointerBaseAddress(ptrExpr, loc);
+		final Expression offset = getPointerOffset(ptrExpr, loc);
+		final Expression addition = mExpressionTranslation.constructLiteralForIntegerType(loc,
+				mTypeSizeAndOffsetComputer.getSizeT(), integerConstant);
+		final Expression offsetPlus =
+				mExpressionTranslation.constructArithmeticExpression(loc, IASTBinaryExpression.op_plus, offset,
+						mTypeSizeAndOffsetComputer.getSizeT(), addition, mTypeSizeAndOffsetComputer.getSizeT());
+		return constructPointerFromBaseAndOffset(base, offsetPlus, loc);
+	}
+
+	private static Expression constructOneDimensionalArrayAccess(final ILocation loc, final Expression arr,
+			final Expression index) {
+		final Expression[] singletonIndex = new Expression[] { index };
+		return ExpressionFactory.constructNestedArrayAccessExpression(loc, arr, singletonIndex);
+	}
+
+	private static Expression constructOneDimensionalArrayStore(final ILocation loc, final Expression arr,
+			final Expression index, final Expression newValue) {
+		final Expression[] singletonIndex = new Expression[] { index };
+		// return new ArrayStoreExpression(loc, arr, singletonIndex, newValue);
+		return ExpressionFactory.constructArrayStoreExpression(loc, arr, singletonIndex, newValue);
+	}
+
+	/**
+	 * Construct a Boogie statement of the following form. arrayIdentifier[index] := value; TODO 2017-01-07 Matthias:
+	 * This method is not directly related to the MemoryHandler and should probably moved to a some class for utility
+	 * functions.
+	 */
+	public static AssignmentStatement constructOneDimensionalArrayUpdate(final Dispatcher main, final ILocation loc,
+			final Expression index, final VariableLHS arrayLhs, final Expression value) {
+		final LeftHandSide[] lhs = new LeftHandSide[] {
+				ExpressionFactory.constructNestedArrayLHS(loc, arrayLhs, new Expression[] { index }) };
+		final Expression[] rhs = new Expression[] { value };
+		final AssignmentStatement assignment = StatementFactory.constructAssignmentStatement(loc, lhs, rhs);
+		return assignment;
+	}
+
+	// ensures #memory_X == old(#memory_X)[#ptr := #value];
+	private static Expression ensuresHeapArrayUpdate(final ILocation loc, final Expression valueExpr,
+			final Function<Expression, Expression> valueModification, final IdentifierExpression ptrExpr,
+			final Function<Expression, Expression> ptrModification, final HeapDataArray hda) {
+		final Expression memArray = hda.getIdentifierExpression();
+		// ExpressionFactory.constructIdentifierExpression(loc, hda.getBoogieType(),
+		// hda.getVariableName(), new DeclarationInformation(StorageClass.GLOBAL, null));
+		return ensuresArrayUpdate(loc, valueModification.apply(valueExpr), ptrModification.apply(ptrExpr), memArray);
+	}
+
+	// #memory_$Pointer$ == old(#memory_X)[#ptr := #memory_X[#ptr]];
+	private static Expression ensuresHeapArrayHardlyModified(final ILocation loc, final IdentifierExpression ptrExpr, // final
+																														// String
+																														// ptrId,
+			final Function<Expression, Expression> ptrModification, final HeapDataArray hda) {
+		final Expression memArray = // new IdentifierExpression(loc, hda.getVariableName());
+				// ExpressionFactory.constructIdentifierExpression(loc,
+				// hda.getBoogieType(), hda.getVariableName(),
+				// new DeclarationInformation(StorageClass.GLOBAL, null));
+				hda.getIdentifierExpression();
+		// final Expression ptrExpr = //new IdentifierExpression(loc, ptrId);
+		// ExpressionFactory.constructIdentifierExpression(loc,
+		// BoogieTypeHelper.getBoogieTypeForPointerType(), ptrId,
+		// new DeclarationInformation(StorageClass.LOCAL, procName));
+
+		final Expression aae = constructOneDimensionalArrayAccess(loc, memArray, ptrExpr);
+		return ensuresArrayUpdate(loc, aae, ptrModification.apply(ptrExpr), memArray);
+	}
+
+	private static Expression ensuresArrayUpdate(final ILocation loc, final Expression newValue, final Expression index,
+			final Expression arrayExpr) {
+		final Expression oldArray =
+				ExpressionFactory.constructUnaryExpression(loc, UnaryExpression.Operator.OLD, arrayExpr);
+		final Expression ase = constructOneDimensionalArrayStore(loc, oldArray, index, newValue);
+		final Expression eq = ExpressionFactory.newBinaryExpression(loc, Operator.COMPEQ, arrayExpr, ase);
+		return eq;
+	}
+
+	/**
+	 *
+	 * @param loc
+	 *            location of translation unit
+	 * @param vars
+	 * @return ModifiesSpecification which says that all variables of the set vars can be modified.
+	 */
+	private static <T> ModifiesSpecification constructModifiesSpecification(final ILocation loc,
+			final Collection<T> vars, final Function<T, VariableLHS> varToLHS) {
+		final VariableLHS[] modifie = new VariableLHS[vars.size()];
+		int i = 0;
+		for (final T variable : vars) {
+			modifie[i] = varToLHS.apply(variable);
+			i++;
+		}
+		return new ModifiesSpecification(loc, false, modifie);
+	}
+
+	/**
+	 * Constructs specification that target of pointer is fully allocated. The specification checks that the address of
+	 * the pointer plus the size of the type that we read/write is smaller than or equal to the size of the allocated
+	 * memory at the base address of the pointer. Furthermore, we check that the offset is greater than or equal to
+	 * zero.
+	 *
+	 * In case mPointerBaseValidity is ASSERTandASSUME, we construct the requires specification
+	 * <code>requires (#size + #ptr!offset <= #length[#ptr!base] && 0 <= #ptr!offset)</code>.
+	 *
+	 * In case mPointerBaseValidity is ASSERTandASSUME, we construct the <b>free</b> requires specification
+	 * <code>free requires (#size + #ptr!offset <= #length[#ptr!base] && 0 <= #ptr!offset)</code>.
+	 *
+	 * In case mPointerBaseValidity is IGNORE, we construct nothing.
+	 *
+	 * @param loc
+	 *            location of translation unit
+	 * @param size
+	 *            Expression that represents the size of the data type that we read/write at the address of the pointer.
+	 * @param ptrName
+	 *            name of pointer whose base address is checked
+	 * @return A list containing the created specification
+	 */
+	private List<Specification> constructPointerTargetFullyAllocatedCheck(final ILocation loc, final Expression size,
+			final String ptrName, final String procedureName) {
+		if (mPointerTargetFullyAllocated == PointerCheckMode.IGNORE) {
+			// add nothing
+			return Collections.emptyList();
+		}
+		Expression leq;
+		{
+			final Expression ptrExpr = ExpressionFactory.constructIdentifierExpression(loc,
+					mBoogieTypeHelper.getBoogieTypeForPointerType(), ptrName,
+					new DeclarationInformation(StorageClass.PROC_FUNC_INPARAM, procedureName));
+
+			final Expression ptrBase = getPointerBaseAddress(ptrExpr, loc);
+			final Expression aae = ExpressionFactory.constructNestedArrayAccessExpression(loc, getLengthArray(loc),
+					new Expression[] { ptrBase });
+			final Expression ptrOffset = getPointerOffset(ptrExpr, loc);
+			final Expression sum =
+					constructPointerBinaryArithmeticExpression(loc, IASTBinaryExpression.op_plus, size, ptrOffset);
+			leq = constructPointerBinaryComparisonExpression(loc, IASTBinaryExpression.op_lessEqual, sum, aae);
+		}
+		final Expression offsetGeqZero;
+		{
+			final Expression ptrExpr = ExpressionFactory.constructIdentifierExpression(loc,
+					mBoogieTypeHelper.getBoogieTypeForPointerType(), ptrName,
+					new DeclarationInformation(StorageClass.PROC_FUNC_INPARAM, procedureName));
+
+			final Expression ptrOffset = getPointerOffset(ptrExpr, loc);
+			final Expression nr0 = mExpressionTranslation.constructLiteralForIntegerType(loc,
+					mExpressionTranslation.getCTypeOfPointerComponents(), BigInteger.ZERO);
+			offsetGeqZero =
+					constructPointerBinaryComparisonExpression(loc, IASTBinaryExpression.op_lessEqual, nr0, ptrOffset);
+
+		}
+
+		if (mTypeHandler.isBitvectorTranslation()) {
+			/*
+			 * Check that "#ptr!offset <= #ptr!offset + #sizeOf[Written|Read]Type", i.e., the sum does not overflow.
+			 * (This works because #size.. is positive.)
+			 */
+			final Expression ptrExpr = ExpressionFactory.constructIdentifierExpression(loc,
+					mBoogieTypeHelper.getBoogieTypeForPointerType(), ptrName,
+					new DeclarationInformation(StorageClass.PROC_FUNC_INPARAM, procedureName));
+			final Expression ptrOffset = getPointerOffset(ptrExpr, loc);
+			final Expression sum =
+					constructPointerBinaryArithmeticExpression(loc, IASTBinaryExpression.op_plus, size, ptrOffset);
+			final Expression noOverFlowInSum = constructPointerBinaryComparisonExpression(loc,
+					IASTBinaryExpression.op_lessEqual, ptrOffset, sum);
+			leq = ExpressionFactory.newBinaryExpression(loc, BinaryExpression.Operator.LOGICAND, leq, noOverFlowInSum);
+		}
+
+		final Expression offsetInAllocatedRange =
+				ExpressionFactory.newBinaryExpression(loc, BinaryExpression.Operator.LOGICAND, leq, offsetGeqZero);
+		final boolean isFreeRequires;
+		if (mPointerTargetFullyAllocated == PointerCheckMode.ASSERTandASSUME) {
+			isFreeRequires = false;
+		} else {
+			assert mPointerTargetFullyAllocated == PointerCheckMode.ASSUME;
+			isFreeRequires = true;
+		}
+		final RequiresSpecification spec = new RequiresSpecification(loc, isFreeRequires, offsetInAllocatedRange);
+		final Check check = new Check(Spec.MEMORY_DEREFERENCE);
+		check.annotate(spec);
+		return Collections.singletonList(spec);
+	}
+
+	/**
+	 * Construct specification that the pointer base address is valid. In case
+	 * {@link #getPointerBaseValidityCheckMode()} is ASSERTandASSUME, we add the requires specification
+	 * <code>requires #valid[#ptr!base]</code>. In case {@link #getPointerBaseValidityCheckMode()} is ASSERTandASSUME,
+	 * we add the <b>free</b> requires specification <code>free requires #valid[#ptr!base]</code>. In case
+	 * {@link #getPointerBaseValidityCheckMode()} is IGNORE, we add nothing.
+	 *
+	 * @param loc
+	 *            location of translation unit
+	 * @param ptrName
+	 *            name of pointer whose base address is checked
+	 * @param procedureName
+	 *            name of the procedure where the specifications will be added
+	 * @return A list containing the created specifications.
+	 */
+	private List<Specification> constructPointerBaseValidityCheck(final ILocation loc, final String ptrName,
+			final String procedureName) {
+		if (mPointerBaseValidity == PointerCheckMode.IGNORE) {
+			// add nothing
+			return Collections.emptyList();
+		}
+		final Expression ptrExpr =
+				ExpressionFactory.constructIdentifierExpression(loc, mBoogieTypeHelper.getBoogieTypeForPointerType(),
+						ptrName, new DeclarationInformation(StorageClass.PROC_FUNC_INPARAM, procedureName));
+		final Expression isValid = constructPointerBaseValidityCheckExpr(loc, ptrExpr);
+		final boolean isFreeRequires;
+		if (mPointerBaseValidity == PointerCheckMode.ASSERTandASSUME) {
+			isFreeRequires = false;
+		} else {
+			assert mPointerBaseValidity == PointerCheckMode.ASSUME;
+			isFreeRequires = true;
+		}
+		final RequiresSpecification spec = new RequiresSpecification(loc, isFreeRequires, isValid);
+		final Check check = new Check(Spec.MEMORY_DEREFERENCE);
+		check.annotate(spec);
+		return Collections.singletonList(spec);
+	}
+
+	/**
+	 * Construct expression that states that the base address of ptr is valid. Depending on the settings this expression
+	 * is one of the following
+	 * <ul>
+	 * <li>#valid[#ptr!base]
+	 * <li>#valid[#ptr!base] == 1
+	 * <li>#valid[#ptr!base] == 1bv1
+	 * </ul>
+	 *
+	 *
+	 *
+	 */
+	public Expression constructPointerBaseValidityCheckExpr(final ILocation loc, final Expression ptr) {
+		final Expression ptrBase = getPointerBaseAddress(ptr, loc);
+		final ArrayAccessExpression aae = ExpressionFactory.constructNestedArrayAccessExpression(loc,
+				getValidArray(loc), new Expression[] { ptrBase });
+		final Expression isValid = mBooleanArrayHelper.compareWithTrue(aae);
+		return isValid;
+	}
+
+	/**
+	 * @param loc
+	 *            location of translation unit
+	 * @return new IdentifierExpression that represents the <em>#length array</em>
+	 */
+	public Expression getLengthArray(final ILocation loc) {
+		requireMemoryModelFeature(MemoryModelDeclarations.Ultimate_Length);
+
+		// final BoogieArrayType lengthArrayType =
+		// BoogieType.createArrayType(0, new BoogieType[] { BoogieType.TYPE_INT }, BoogieType.TYPE_INT);
+		// final DeclarationInformation lengthArrayDeclarationInfo = new DeclarationInformation(StorageClass.GLOBAL,
+		// null);
+		//
+		// // return new IdentifierExpression(loc, SFO.LENGTH);
+		// return ExpressionFactory.constructIdentifierExpression(loc, lengthArrayType,
+		// MemoryModelDeclarations.Ultimate_Length.getName(), lengthArrayDeclarationInfo);
+
+		final MemoryModelDeclarationInfo validMmfInfo =
+				getMemoryModelDeclarationInfo(MemoryModelDeclarations.Ultimate_Length);
+		return validMmfInfo.constructIdentiferExpression(loc);
+
+	}
+
+	/**
+	 * @param loc
+	 *            location of translation unit
+	 * @return new IdentifierExpression that represents the <em>#length array</em>
+	 */
+	public VariableLHS getLengthArrayLhs(final ILocation loc) {
+		requireMemoryModelFeature(MemoryModelDeclarations.Ultimate_Length);
+		//
+		// final BoogieArrayType lengthArrayType =
+		// BoogieType.createArrayType(0, new BoogieType[] { BoogieType.TYPE_INT }, BoogieType.TYPE_INT);
+		// final DeclarationInformation lengthArrayDeclarationInfo = new DeclarationInformation(StorageClass.GLOBAL,
+		// null);
+		//
+		// // return new IdentifierExpression(loc, SFO.LENGTH);
+		// return ExpressionFactory.constructVariableLHS(loc, lengthArrayType,
+		// MemoryModelDeclarations.Ultimate_Length.getName(), lengthArrayDeclarationInfo);
+
+		final MemoryModelDeclarationInfo validMmfInfo =
+				getMemoryModelDeclarationInfo(MemoryModelDeclarations.Ultimate_Length);
+		return validMmfInfo.constructVariableLHS(loc);
+
+	}
+
+	/**
+	 * @param loc
+	 *            location of translation unit
+	 * @return new IdentifierExpression that represents the <em>#valid array</em>
+	 */
+	public Expression getValidArray(final ILocation loc) {
+		requireMemoryModelFeature(MemoryModelDeclarations.Ultimate_Valid);
+		// final BoogieArrayType validArrayType =
+		// BoogieType.createArrayType(0, new BoogieType[] { BoogieType.TYPE_INT }, BoogieType.TYPE_INT);
+		// final DeclarationInformation validArrayDeclarationInfo = new DeclarationInformation(StorageClass.GLOBAL,
+		// null);
+
+		final MemoryModelDeclarationInfo validMmfInfo =
+				getMemoryModelDeclarationInfo(MemoryModelDeclarations.Ultimate_Valid);
+		return validMmfInfo.constructIdentiferExpression(loc);
+
+		// return ExpressionFactory.constructIdentifierExpression(loc, validArrayType,
+		// MemoryModelDeclarations.Ultimate_Valid.getName(), validArrayDeclarationInfo);
+	}
+
+	public VariableLHS getValidArrayLhs(final ILocation loc) {
+		requireMemoryModelFeature(MemoryModelDeclarations.Ultimate_Valid);
+		// final BoogieArrayType validArrayType =
+		// BoogieType.createArrayType(0, new BoogieType[] { BoogieType.TYPE_INT }, BoogieType.TYPE_INT);
+		// final DeclarationInformation validArrayDeclarationInfo = new DeclarationInformation(StorageClass.GLOBAL,
+		// null);
+		// return ExpressionFactory.constructVariableLHS(loc, validArrayType,
+		// MemoryModelDeclarations.Ultimate_Valid.getName(), validArrayDeclarationInfo);
+
+		final MemoryModelDeclarationInfo validMmfInfo =
+				getMemoryModelDeclarationInfo(MemoryModelDeclarations.Ultimate_Valid);
+		return validMmfInfo.constructVariableLHS(loc);
+	}
+
+	/**
+	 * Compare a pointer component (base or offset) to another expression.
+	 *
+	 * @param op
+	 *            One of the comparison operators defined in {@link IASTBinaryExpression}.
+	 */
+	private Expression constructPointerBinaryComparisonExpression(final ILocation loc, final int op,
+			final Expression left, final Expression right) {
+		return mExpressionTranslation.constructBinaryComparisonExpression(loc, op, left,
+				mExpressionTranslation.getCTypeOfPointerComponents(), right,
+				mExpressionTranslation.getCTypeOfPointerComponents());
+	}
+
+	/**
+	 * Create an arithmetic expression from a pointer component (base or offset) and another expression.
+	 *
+	 * @param op
+	 *            One of the arithmetic operators defined in {@link IASTBinaryExpression}.
+	 */
+	private Expression constructPointerBinaryArithmeticExpression(final ILocation loc, final int op,
+			final Expression left, final Expression right) {
+		return mExpressionTranslation.constructArithmeticExpression(loc, op, left,
+				mExpressionTranslation.getCTypeOfPointerComponents(), right,
+				mExpressionTranslation.getCTypeOfPointerComponents());
+	}
+
+	public Collection<Statement> getChecksForFreeCall(final ILocation loc, final RValue pointerToBeFreed) {
+		assert pointerToBeFreed.getCType().getUnderlyingType() instanceof CPointer;
+
+		final boolean checkIfFreedPointerIsValid =
+				mPreferences.getBoolean(CACSLPreferenceInitializer.LABEL_CHECK_FREE_VALID);
+
+		final Expression nr0 = mExpressionTranslation.constructLiteralForIntegerType(loc,
+				mExpressionTranslation.getCTypeOfPointerComponents(), BigInteger.ZERO);
+		// final Expression freedAddressExpr = new IdentifierExpression(loc, ADDR);
+		final Expression valid = getValidArray(loc);
+		// final Expression addrOffset = ExpressionFactory.constructStructAccessExpression(loc, freedAddressExpr,
+		// SFO.POINTER_OFFSET);
+		final Expression addrOffset = getPointerOffset(pointerToBeFreed.getValue(), loc);
+		// final Expression addrBase = ExpressionFactory.constructStructAccessExpression(loc, freedAddressExpr,
+		// SFO.POINTER_BASE);
+		final Expression addrBase = getPointerBaseAddress(pointerToBeFreed.getValue(), loc);
+		final Expression[] idcFree = new Expression[] { addrBase };
+
+		final Collection<Statement> result = new ArrayList<>();
+
+		if (checkIfFreedPointerIsValid) {
+			/*
+			 * creating the specification according to C99:7.20.3.2-2: The free function causes the space pointed to by
+			 * ptr to be deallocated, that is, made available for further allocation. If ptr is a null pointer, no
+			 * action occurs. Otherwise, if the argument does not match a pointer earlier returned by the calloc,
+			 * malloc, or realloc function, or if the space has been deallocated by a call to free or realloc, the
+			 * behavior is undefined.
+			 */
+			final Check check = new Check(Spec.MEMORY_FREE);
+			// final boolean free = //!mCheckFreeValid;
+			// mPreferences.getBoolean(CACSLPreferenceInitializer.LABEL_CHECK_FREE_VALID);
+			// final RequiresSpecification offsetZero = new RequiresSpecification(loc, free,
+			// ExpressionFactory.newBinaryExpression(loc, Operator.COMPEQ, addrOffset, nr0));
+			final AssertStatement offsetZero = new AssertStatement(loc,
+					ExpressionFactory.newBinaryExpression(loc, Operator.COMPEQ, addrOffset, nr0));
+			check.annotate(offsetZero);
+			// specFree.add(offsetZero);
+			result.add(offsetZero);
+
+			// ~addr!base == 0
+			final Expression ptrBaseZero = mExpressionTranslation.constructLiteralForIntegerType(loc,
+					mExpressionTranslation.getCTypeOfPointerComponents(), BigInteger.ZERO);
+			final Expression isNullPtr =
+					ExpressionFactory.newBinaryExpression(loc, Operator.COMPEQ, addrBase, ptrBaseZero);
+
+			// requires ~addr!base == 0 || #valid[~addr!base];
+			final Expression addrIsValid = mBooleanArrayHelper
+					.compareWithTrue(ExpressionFactory.constructNestedArrayAccessExpression(loc, valid, idcFree));
+			// final RequiresSpecification baseValid = new RequiresSpecification(loc, free,
+			// ExpressionFactory.newBinaryExpression(loc, Operator.LOGICOR, isNullPtr, addrIsValid));
+			final AssertStatement baseValid = new AssertStatement(loc,
+					ExpressionFactory.newBinaryExpression(loc, Operator.LOGICOR, isNullPtr, addrIsValid));
+			check.annotate(baseValid);
+			result.add(baseValid);
+		}
+
+		return result;
+	}
+
+	/**
+	 * Generate <code>procedure ULTIMATE.dealloc(~addr:$Pointer$) returns()</code>'s declaration and implementation.
+	 * This procedure should be used for deallocations where do not want to check if given memory area is valid (because
+	 * we already know this) which is the case, e.g., for arrays that we store on the heap or for alloca.
+	 *
+	 * @param tuLoc
+	 *            the location for the new nodes.
+	 * @return declaration and implementation of procedure <code>Ultimate_dealloc</code>
+	 */
+	private List<Declaration> declareDeallocation(final Dispatcher main, final ILocation tuLoc, final IASTNode hook) {
+		final ArrayList<Declaration> decl = new ArrayList<>();
+		// ensures #valid = old(valid)[~addr!base := false];
+		final Expression bLFalse = mBooleanArrayHelper.constructFalse();
+		final Expression addr = // new IdentifierExpression(tuLoc, ADDR);
+				ExpressionFactory.constructIdentifierExpression(tuLoc, mBoogieTypeHelper.getBoogieTypeForPointerType(),
+						ADDR, new DeclarationInformation(StorageClass.PROC_FUNC_INPARAM,
+								MemoryModelDeclarations.Ultimate_Dealloc.getName()));
+		final Expression valid = getValidArray(tuLoc);
+		final Expression addrBase = ExpressionFactory.constructStructAccessExpression(tuLoc, addr, SFO.POINTER_BASE);
+		final Expression[] idcFree = new Expression[] { addrBase };
+
+		{
+			final Procedure deallocDeclaration = new Procedure(tuLoc, new Attribute[0],
+					MemoryModelDeclarations.Ultimate_Dealloc.getName(), new String[0],
+					new VarList[] {
+							new VarList(tuLoc, new String[] { ADDR }, mTypeHandler.constructPointerType(tuLoc)) },
+					new VarList[0], new Specification[0], null);
+			mProcedureManager.beginCustomProcedure(main, tuLoc, MemoryModelDeclarations.Ultimate_Dealloc.getName(),
+					deallocDeclaration);
+		}
+
+		final ArrayList<Specification> specFree = new ArrayList<>();
+
+		final ArrayStoreExpression arrayStore =
+				// new ArrayStoreExpression(tuLoc,
+				// ExpressionFactory.newUnaryExpression(tuLoc, UnaryExpression.Operator.OLD, valid), idcFree,
+				// bLFalse);
+				ExpressionFactory.constructArrayStoreExpression(tuLoc,
+						ExpressionFactory.constructUnaryExpression(tuLoc, UnaryExpression.Operator.OLD, valid), idcFree,
+						bLFalse);
+
+		final Expression updateValidArray =
+				ExpressionFactory.newBinaryExpression(tuLoc, Operator.COMPEQ, valid, arrayStore);
+
+		specFree.add(mProcedureManager.constructEnsuresSpecification(tuLoc, true, updateValidArray,
+				Collections.singleton((VariableLHS) CTranslationUtil.convertExpressionToLHS(valid))));
+		// specFree.add(new ModifiesSpecification(tuLoc, false, new VariableLHS[] { getValidArrayLhs(tuLoc) }));
+
+		// final Procedure deallocDeclaration = new Procedure(tuLoc, new Attribute[0],
+		// MemoryModelDeclarations.Ultimate_Dealloc.getName(), new String[0],
+		// new VarList[] { new VarList(tuLoc, new String[] { ADDR }, mTypeHandler.constructPointerType(tuLoc)) },
+		// new VarList[0], specFree.toArray(new Specification[specFree.size()]), null);
+		mProcedureManager.addSpecificationsToCurrentProcedure(specFree);
+		mProcedureManager.endCustomProcedure(main, MemoryModelDeclarations.Ultimate_Dealloc.getName());
+
+		// decl.add(deallocDeclaration);
+		// mProcedureManager.registerProcedureDeclaration(MemoryModelDeclarations.Ultimate_Dealloc.getName(),
+		// deallocDeclaration);
+
+		return Collections.emptyList();
+	}
+
+	/**
+	 * Generate <code>procedure ~Ultimate.alloc(~size:int) returns (#res:$Pointer$);</code>'s declaration and
+	 * implementation.
+	 *
+	 * @param typeHandler
+	 *
+	 * @param tuLoc
+	 *            the location for the new nodes.
+	 * @return declaration and implementation of procedure <code>~malloc</code>
+	 */
+	private ArrayList<Declaration> declareMalloc(final Dispatcher main, final ITypeHandler typeHandler,
+			final ILocation tuLoc, final IASTNode hook) {
+		final ASTType intType = typeHandler.cType2AstType(tuLoc, mExpressionTranslation.getCTypeOfPointerComponents());
+		final Expression nr0 = mExpressionTranslation.constructLiteralForIntegerType(tuLoc,
+				mExpressionTranslation.getCTypeOfPointerComponents(), BigInteger.ZERO);
+		final Expression valid = getValidArray(tuLoc);
+		// procedure ~malloc(~size:int) returns (#res:$Pointer$);
+		// requires ~size >= 0;
+		// ensures old(#valid)[#res!base] = false;
+		// ensures #valid = old(#valid)[#res!base := true];
+		// ensures #res!offset == 0;
+		// ensures #res!base != 0;
+		// ensures #length = old(#length)[#res!base := ~size];
+		// modifies #length, #valid;
+		final Expression res = // new IdentifierExpression(tuLoc, SFO.RES);
+				ExpressionFactory.constructIdentifierExpression(tuLoc, mBoogieTypeHelper.getBoogieTypeForPointerType(),
+						SFO.RES, new DeclarationInformation(StorageClass.PROC_FUNC_OUTPARAM,
+								MemoryModelDeclarations.Ultimate_Alloc.getName()));
+
+		final Expression length = getLengthArray(tuLoc);
+		// #res!base
+		final Expression resBase = ExpressionFactory.constructStructAccessExpression(tuLoc, res, SFO.POINTER_BASE);
+		// { #res!base }
+		final Expression[] idcMalloc = new Expression[] { resBase };
+		final Expression bLTrue = mBooleanArrayHelper.constructTrue();
+		final Expression bLFalse = mBooleanArrayHelper.constructFalse();
+		// ~size
+		final IdentifierExpression size = // new IdentifierExpression(tuLoc, SIZE);
+				ExpressionFactory.constructIdentifierExpression(tuLoc, BoogieType.TYPE_INT, SIZE,
+						new DeclarationInformation(StorageClass.PROC_FUNC_INPARAM,
+								MemoryModelDeclarations.Ultimate_Alloc.getName()));
+
+		{
+			final Procedure allocDeclaration = new Procedure(tuLoc, new Attribute[0],
+					MemoryModelDeclarations.Ultimate_Alloc.getName(), new String[0],
+					new VarList[] { new VarList(tuLoc, new String[] { SIZE }, intType) },
+					new VarList[] {
+							new VarList(tuLoc, new String[] { SFO.RES }, typeHandler.constructPointerType(tuLoc)) },
+					new Specification[0], null);
+			mProcedureManager.beginCustomProcedure(main, tuLoc, MemoryModelDeclarations.Ultimate_Alloc.getName(),
+					allocDeclaration);
+		}
+
+		final List<Specification> specMalloc = new ArrayList<>();
+
+		// old(#valid)[#res!base] == false
+		specMalloc
+				.add(mProcedureManager
+						.constructEnsuresSpecification(tuLoc, false,
+								ExpressionFactory.newBinaryExpression(tuLoc, Operator.COMPEQ,
+										ExpressionFactory.constructNestedArrayAccessExpression(tuLoc,
+												ExpressionFactory.constructUnaryExpression(tuLoc,
+														UnaryExpression.Operator.OLD, valid),
+												idcMalloc),
+										bLFalse),
+								Collections.emptySet()));
+		// #valid[#res!base] == true
+		specMalloc.add(mProcedureManager.constructEnsuresSpecification(tuLoc, false,
+				ensuresArrayUpdate(tuLoc, bLTrue, resBase, valid),
+				Collections.singleton((VariableLHS) CTranslationUtil.convertExpressionToLHS(valid))));
+		// #res!offset == 0
+		specMalloc.add(mProcedureManager.constructEnsuresSpecification(tuLoc, false,
+				ExpressionFactory.newBinaryExpression(tuLoc, Operator.COMPEQ,
+						ExpressionFactory.constructStructAccessExpression(tuLoc, res, SFO.POINTER_OFFSET), nr0),
+				Collections.emptySet()));
+		// #res!base != 0
+		specMalloc.add(mProcedureManager.constructEnsuresSpecification(tuLoc, false,
+				ExpressionFactory.newBinaryExpression(tuLoc, Operator.COMPNEQ,
+						ExpressionFactory.constructStructAccessExpression(tuLoc, res, SFO.POINTER_BASE), nr0),
+				Collections.emptySet()));
+		// #length == old(#length)[#res!base := ~size]
+		specMalloc
+				.add(mProcedureManager.constructEnsuresSpecification(tuLoc, false,
+						ExpressionFactory.newBinaryExpression(tuLoc, Operator.COMPEQ, length,
+								ExpressionFactory.constructArrayStoreExpression(tuLoc,
+										ExpressionFactory.constructUnaryExpression(tuLoc, UnaryExpression.Operator.OLD,
+												length),
+										idcMalloc, size)),
+						Collections.singleton((VariableLHS) CTranslationUtil.convertExpressionToLHS(length))));
+		// specMalloc.add(new ModifiesSpecification(tuLoc, false,
+		// new VariableLHS[] { getValidArrayLhs(tuLoc), getLengthArrayLhs(tuLoc) }));
+		// final Procedure allocDeclaration = new Procedure(tuLoc, new Attribute[0],
+		// MemoryModelDeclarations.Ultimate_Alloc.getName(), new String[0],
+		// new VarList[] { new VarList(tuLoc, new String[] { SIZE }, intType) },
+		// new VarList[] { new VarList(tuLoc, new String[] { SFO.RES }, typeHandler.constructPointerType(tuLoc)) },
+		// specMalloc.toArray(new Specification[specMalloc.size()]), null);
+		mProcedureManager.addSpecificationsToCurrentProcedure(specMalloc);
+		// decl.add(allocDeclaration);
+		// mProcedureManager.registerProcedureDeclaration(MemoryModelDeclarations.Ultimate_Alloc.getName(),
+		// allocDeclaration);
+
+		final ArrayList<Declaration> result = new ArrayList<>();
+		if (ADD_IMPLEMENTATIONS) {
+			final Expression addr = // new IdentifierExpression(tuLoc, ADDR);
+					ExpressionFactory.constructIdentifierExpression(tuLoc,
+							mBoogieTypeHelper.getBoogieTypeForPointerType(), ADDR, new DeclarationInformation(
+									StorageClass.LOCAL, MemoryModelDeclarations.Ultimate_Alloc.getName()));
+			final Expression addrOffset =
+					ExpressionFactory.constructStructAccessExpression(tuLoc, addr, SFO.POINTER_OFFSET);
+			final Expression addrBase =
+					ExpressionFactory.constructStructAccessExpression(tuLoc, addr, SFO.POINTER_BASE);
+			// procedure ~malloc(~size:int) returns (#res:pointer) {
+			// var ~addr : pointer;
+			//
+			// assume ~addr!offset = 0;
+			// assume ~addr!base != 0;
+			// assume !#valid[~addr!base];
+			// // #valid setzen
+			// #valid = #valid[~addr!base := true];
+			// #length = #length[~addr!base := size];
+			// // return pointer
+			// #res := ~addr;
+			// }
+			final Expression[] idcAddrBase = new Expression[] { addrBase };
+			final VariableDeclaration[] localVars =
+					new VariableDeclaration[] { new VariableDeclaration(tuLoc, new Attribute[0], new VarList[] {
+							new VarList(tuLoc, new String[] { ADDR }, typeHandler.constructPointerType(tuLoc)) }) };
+
+			final VariableLHS resLhs =
+					ExpressionFactory.constructVariableLHS(tuLoc, mBoogieTypeHelper.getBoogieTypeForPointerType(),
+							SFO.RES, new DeclarationInformation(StorageClass.IMPLEMENTATION_OUTPARAM,
+									MemoryModelDeclarations.Ultimate_Alloc.getName()));
+			final Statement[] block = new Statement[6];
+			block[0] = new AssumeStatement(tuLoc,
+					ExpressionFactory.newBinaryExpression(tuLoc, Operator.COMPEQ, addrOffset, nr0));
+			block[1] = new AssumeStatement(tuLoc,
+					ExpressionFactory.newBinaryExpression(tuLoc, Operator.COMPNEQ, addrBase, nr0));
+			block[2] = new AssumeStatement(tuLoc,
+					ExpressionFactory.constructUnaryExpression(tuLoc, UnaryExpression.Operator.LOGICNEG,
+							ExpressionFactory.constructNestedArrayAccessExpression(tuLoc, valid, idcAddrBase)));
+			block[3] =
+					StatementFactory.constructAssignmentStatement(tuLoc, new LeftHandSide[] { getValidArrayLhs(tuLoc) },
+							new Expression[] { new ArrayStoreExpression(tuLoc, valid, idcAddrBase, bLTrue) });
+			block[4] = StatementFactory.constructAssignmentStatement(tuLoc,
+					new LeftHandSide[] { getLengthArrayLhs(tuLoc) },
+					new Expression[] { new ArrayStoreExpression(tuLoc, length, idcAddrBase, size) });
+			block[5] = StatementFactory.constructAssignmentStatement(tuLoc, new LeftHandSide[] { resLhs },
+					new Expression[] { addr });
+			// final Body bodyMalloc = new Body(tuLoc, localVars, block);
+			final Body bodyMalloc = mProcedureManager.constructBody(tuLoc, localVars, block,
+					MemoryModelDeclarations.Ultimate_Alloc.getName());
+			result.add(new Procedure(tuLoc, new Attribute[0], MemoryModelDeclarations.Ultimate_Alloc.getName(),
+					new String[0], new VarList[] { new VarList(tuLoc, new String[] { SIZE }, intType) },
+					new VarList[] {
+							new VarList(tuLoc, new String[] { SFO.RES }, typeHandler.constructPointerType(tuLoc)) },
+					null, bodyMalloc));
+		}
+		mProcedureManager.endCustomProcedure(main, MemoryModelDeclarations.Ultimate_Alloc.getName());
+		return result;
+	}
+
+	/**
+	 * Returns a call to our internal Ultimate.dealloc procedure. Also notifies the relevant handlers (MemoryHandler,
+	 * FunctionHandler) about the call.
+	 *
+	 * Note that Ultimate.dealloc does not make check if the deallocated memory is #valid, this must be done outside of
+	 * this procedure if we are translating a call to C's <code>free(p)</code> function for example.
+	 */
+	public CallStatement getDeallocCall(final Dispatcher main, final LRValue lrVal, final ILocation loc) {
+		assert lrVal instanceof RValue || lrVal instanceof LocalLValue;
+		requireMemoryModelFeature(MemoryModelDeclarations.Ultimate_Dealloc);
+		// assert lrVal.cType instanceof CPointer;//TODO -> must be a pointer or onHeap -- add a complicated assertion
+		// or let it be??
+
+		// Further checks are done in the precondition of ~free()!
+		final CallStatement freeCall = StatementFactory.constructCallStatement(loc, false, new VariableLHS[0],
+				MemoryModelDeclarations.Ultimate_Dealloc.getName(), new Expression[] { lrVal.getValue() });
+		// add required information to function handler.
+		if (mProcedureManager.isGlobalScope()) {
+			// mProcedureManager.addModifiedGlobal(MemoryModelDeclarations.Ultimate_Dealloc.getName(),
+			// getValidArrayLhs(loc));
+			// mProcedureManager.registerCall(MemoryModelDeclarations.Ultimate_Dealloc.getName());
+		}
+		return freeCall;
+	}
+
+	/**
+	 *
+	 * @param callerName
+	 *            name of the calling procedure
+	 */
+	public CallStatement getMallocCall(final LocalLValue resultPointer, final ILocation loc, final IASTNode hook) {
+		return getMallocCall(calculateSizeOf(loc, resultPointer.getCType(), hook), (VariableLHS) resultPointer.getLHS(), 
+				loc);
+	}
+
+	/**
+	 *
+	 * @param size
+	 * @param returnedValue
+	 * @param loc
+	 * @param surroundingProcedure
+	 *            name of the procedure that the generated statements will be added to.
+	 * @return
+	 */
+	public CallStatement getMallocCall(final Expression size, final VariableLHS returnedValue, final ILocation loc) {
+		requireMemoryModelFeature(MemoryModelDeclarations.Ultimate_Alloc);
+		final CallStatement result =
+				StatementFactory.constructCallStatement(loc, false, new VariableLHS[] { returnedValue },
+						MemoryModelDeclarations.Ultimate_Alloc.getName(), new Expression[] { size });
+
+		mProcedureManager.registerProcedure(MemoryModelDeclarations.Ultimate_Alloc.getName());
+		return result;
+	}
+
+	/**
+	 * Generates a call of the read procedure and writes the returned value to a temp variable, returned in the
+	 * expression of the returned ResultExpression. Note that we only read simple types from the heap -- when reading
+	 * e.g. an array, we have to make readCalls for each cell.
+	 *
+	 * @param tPointer
+	 *            the address to read from.
+	 * @param pointerCType
+	 *            the CType of the pointer in tPointer
+	 *
+	 * @return all declarations and statements required to perform the read, plus an identifierExpression holding the
+	 *         read value.
+	 */
+	// 2015-10
+	public ExpressionResult getReadCall(final Dispatcher main, final Expression address, final CType resultType,
+			final IASTNode hook) {
+		final ILocation loc = address.getLocation();
+		// CPrimitive cPrimitive = (CPrimitive) resultType.getUnderlyingType();
+		// if (main.getTypeSizes().getSize(cPrimitive.getType()) >
+		// main.getTypeSizes().getSize(PRIMITIVE.INT)) {
+		// throw new UnsupportedSyntaxException(loc,
+		// "cannot read " + cPrimitive + " from heap");
+		// }
+		// }
+		// boolean bitvectorConversionNeeded = (((CHandler) main.cHandler).getExpressionTranslation() instanceof
+		// BitvectorTranslation
+		// && (resultType.getUnderlyingType() instanceof CPrimitive)
+		// && main.getTypeSizes().getSize(((CPrimitive) resultType.getUnderlyingType()).getType()) <
+		// main.getTypeSizes().getSize(PRIMITIVE.INT));
+		final boolean bitvectorConversionNeeded = false;
+
+		ExpressionResultBuilder resultBuilder = new ExpressionResultBuilder();
+
+		final String readCallProcedureName;
+		{
+
+			final CType ut;
+			if (resultType instanceof CNamed) {
+				ut = ((CNamed) resultType).getUnderlyingType();
+			} else {
+				ut = resultType;
+			}
+
+			if (ut instanceof CPrimitive) {
+				final CPrimitive cp = (CPrimitive) ut;
+				if (!SUPPORT_FLOATS_ON_HEAP && cp.isFloatingType()) {
+					throw new UnsupportedSyntaxException(loc, FLOAT_ON_HEAP_UNSOUND_MESSAGE);
+				}
+				mRequiredMemoryModelFeatures.reportDataOnHeapRequired(cp.getType());
+				readCallProcedureName = mMemoryModel.getReadProcedureName(cp.getType());
+			} else if (ut instanceof CPointer) {
+				mRequiredMemoryModelFeatures.reportPointerOnHeapRequired();
+				readCallProcedureName = mMemoryModel.getReadPointerProcedureName();
+			} else if (ut instanceof CNamed) {
+				throw new AssertionError("we took underlying type");
+			} else if (ut instanceof CArray) {
+				// we assume it is an Array on Heap
+				// assert main.cHandler.isHeapVar(((IdentifierExpression) lrVal.getValue()).getIdentifier());
+				// but it may not only be on heap, because it is addressoffed, but also because it is inside
+				// a struct that is addressoffed..
+				mRequiredMemoryModelFeatures.reportPointerOnHeapRequired();
+				readCallProcedureName = mMemoryModel.getReadPointerProcedureName();
+			} else if (ut instanceof CEnum) {
+				// enum is treated like an int
+				mRequiredMemoryModelFeatures.reportDataOnHeapRequired(CPrimitives.INT);
+				readCallProcedureName = mMemoryModel.getReadProcedureName(CPrimitives.INT);
+			} else {
+				throw new UnsupportedOperationException("unsupported type " + ut);
+			}
+		}
+
+		// TODO: bitvectorConversionNeeded switches between two identical branches --> what was the real intention??
+		final ASTType returnedValueAstType;
+		if (bitvectorConversionNeeded) {
+			returnedValueAstType = mTypeHandler.cType2AstType(loc, resultType);
+		} else {
+			returnedValueAstType = mTypeHandler.cType2AstType(loc, resultType);
+		}
+		final AuxVarInfo auxvar = AuxVarInfo.constructAuxVarInfo(loc, main, resultType, SFO.AUXVAR.MEMREAD);
+		resultBuilder.addDeclaration(auxvar.getVarDec());
+		resultBuilder.addAuxVar(auxvar);
+
+		final VariableLHS[] lhss = new VariableLHS[] { auxvar.getLhs() };
+		final CallStatement call = StatementFactory.constructCallStatement(loc, false, lhss, readCallProcedureName, // heapType.toString(),
+				new Expression[] { address, calculateSizeOf(loc, resultType, hook) });
+		for (final Overapprox overapprItem : resultBuilder.getOverappr()) {
+			overapprItem.annotate(call);
+		}
+		resultBuilder.addStatement(call);
+		assert CTranslationUtil.isAuxVarMapComplete(mNameHandler, resultBuilder);
+
+		// ExpressionResult result;
+		if (bitvectorConversionNeeded) {
+			final IdentifierExpression returnedValueIdExpr = auxvar.getExp();
+
+			resultBuilder.setLrVal(new RValue(returnedValueIdExpr, resultType));
+
+			final ExpressionResult intermediateResult = resultBuilder.build();
+			mExpressionTranslation.convertIntToInt(loc, intermediateResult,
+					(CPrimitive) resultType.getUnderlyingType());
+			resultBuilder = new ExpressionResultBuilder().addAllExceptLrValue(intermediateResult)
+					.setLrVal(intermediateResult.getLrValue());
+
+			final AuxVarInfo bvReturnedValueAux =
+					AuxVarInfo.constructAuxVarInfo(loc, main, resultType, SFO.AUXVAR.MEMREAD);
+			resultBuilder.addDeclaration(bvReturnedValueAux.getVarDec());
+			resultBuilder.addAuxVar(bvReturnedValueAux);
+
+			final VariableLHS[] bvlhss = new VariableLHS[] { bvReturnedValueAux.getLhs() };
+			final AssignmentStatement as =
+					// mProcedureManager.constructAssignmentStatement(loc, bvlhss, new Expression[] {
+					// result.mLrVal.getValue() });
+					StatementFactory.constructAssignmentStatement(loc, bvlhss,
+							new Expression[] { resultBuilder.getLrVal().getValue() });
+			// stmt.add(as);
+			resultBuilder.addStatement(as);
+			// TODO is it correct to use returnedValueAstType here?
+			// result.mLrVal = new RValue(bvReturnedValueAux.getExp(), resultType);
+			resultBuilder.resetLrVal(new RValue(bvReturnedValueAux.getExp(), resultType));
+		} else {
+			final IdentifierExpression returnedValueIdExpr = ExpressionFactory.constructIdentifierExpression(loc,
+					mBoogieTypeHelper.getBoogieTypeForBoogieASTType(returnedValueAstType),
+					auxvar.getExp().getIdentifier(),
+					new DeclarationInformation(StorageClass.LOCAL, mProcedureManager.getCurrentProcedureID()));
+			resultBuilder.setLrVal(new RValue(returnedValueIdExpr, resultType));
+		}
+		// return result;
+		return resultBuilder.build();
+	}
+
+	/**
+	 * Generates a procedure call to writeT(val, ptr), writing val to the according memory array. (for the C-methode the
+	 * argument order is value, target, for this method it's the other way around)
+	 *
+	 * @param hlv
+	 *            the HeapLvalue containing the address to write to
+	 * @param rval
+	 *            the value to write.
+	 * @param isStaticInitialization
+	 *            If the write call is used during static initialization of global variables, we can use the unchecked
+	 *            methods and omit various specifications.
+	 *
+	 * @return the required Statements to perform the write.
+	 */
+	public List<Statement> getWriteCall(final Dispatcher main, final ILocation loc, final HeapLValue hlv,
+			final Expression value, final CType valueType, final boolean isStaticInitialization, final IASTNode hook) {
+		// if (((CHandler) main.cHandler).getExpressionTranslation() instanceof BitvectorTranslation
+		// && (valueType.getUnderlyingType() instanceof CPrimitive)) {
+		// CPrimitive cPrimitive = (CPrimitive) valueType.getUnderlyingType();
+		// if (main.getTypeSizes().getSize(cPrimitive.getType()) >
+		// main.getTypeSizes().getSize(PRIMITIVE.INT)) {
+		// throw new UnsupportedSyntaxException(loc,
+		// "cannot write " + cPrimitive + " to heap");
+		// }
+		// }
+		// boolean bitvectorConversionNeeded = (((CHandler) main.cHandler).getExpressionTranslation() instanceof
+		// BitvectorTranslation
+		// && (valueType.getUnderlyingType() instanceof CPrimitive)
+		// && main.getTypeSizes().getSize(((CPrimitive) valueType.getUnderlyingType()).getType()) <
+		// main.getTypeSizes().getSize(PRIMITIVE.INT));
+		// if (bitvectorConversionNeeded) {
+		// RValue tmpworkaroundrvalue = new RValue(value, valueType.getUnderlyingType(), false, false);
+		// ExpressionResult tmpworkaround = new ExpressionResult(tmpworkaroundrvalue);
+		// mExpressionTranslation.convertIntToInt(loc, tmpworkaround, new CPrimitive(PRIMITIVE.INT));
+		// value = tmpworkaround.lrVal.getValue();
+		// valueType = tmpworkaround.lrVal.getCType();
+		// }
+
+		final CType realValueType;
+		if (valueType instanceof CNamed) {
+			realValueType = ((CNamed) valueType).getUnderlyingType();
+		} else {
+			realValueType = valueType;
+		}
+
+		if (realValueType instanceof CPrimitive) {
+			return getWriteCallPrimitive(loc, hlv, value, (CPrimitive) realValueType, isStaticInitialization, hook);
+		} else if (realValueType instanceof CEnum) {
+			return getWriteCallEnum(loc, hlv, value, hook);
+		} else if (realValueType instanceof CPointer) {
+			return getWriteCallPointer(loc, hlv, value, hook);
+		} else if (realValueType instanceof CStruct) {
+			return getWriteCallStruct(main, loc, hlv, value, (CStruct) realValueType, isStaticInitialization, hook);
+		} else if (realValueType instanceof CArray) {
+			return getWriteCallArray(main, loc, hlv, value, (CArray) realValueType, isStaticInitialization, hook);
+		} else {
+			throw new UnsupportedSyntaxException(loc, "we don't recognize this type: " + realValueType);
+		}
+	}
+
+	private List<Statement> getWriteCallArray(final Dispatcher main, final ILocation loc, final HeapLValue hlv,
+			final Expression value, final CArray valueType, final boolean isStaticInitialization,
+			final IASTNode hook) {
+
+		if (valueType.getValueType().getUnderlyingType() instanceof CArray) {
+			throw new UnsupportedSyntaxException(loc,
+					"we need to generalize this to nested and/or variable length arrays");
+		}
+
+		final BigInteger dimBigInteger = mExpressionTranslation.extractIntegerValue(valueType.getBound(), hook);
+		if (dimBigInteger == null) {
+			throw new UnsupportedSyntaxException(loc, "variable length arrays not yet supported by this method");
+		}
+
+		final Expression arrayStartAddress = hlv.getAddress();
+		final Expression newStartAddressBase;
+		final Expression newStartAddressOffset;
+		if (arrayStartAddress instanceof StructConstructor) {
+			newStartAddressBase = ((StructConstructor) arrayStartAddress).getFieldValues()[0];
+			newStartAddressOffset = ((StructConstructor) arrayStartAddress).getFieldValues()[1];
+		} else {
+			newStartAddressBase = MemoryHandler.getPointerBaseAddress(arrayStartAddress, loc);
+			newStartAddressOffset = MemoryHandler.getPointerOffset(arrayStartAddress, loc);
+		}
+
+		final Expression valueTypeSize = calculateSizeOf(loc, valueType.getValueType(), hook);
+		final int dim = dimBigInteger.intValue();
+		final List<Statement> stmt = new ArrayList<>();
+
+		Expression arrayEntryAddressOffset = newStartAddressOffset;
+
+		// Expression readArrayEntryAddressOffset = arrayType.isOnHeap() ? getPointerOffset(rval.getValue(),
+		// loc) : null;
+
+		for (int pos = 0; pos < dim; pos++) {
+
+			// if (arrayType.isOnHeap()) {
+			// arrayAccRVal = new RValue(
+			// constructPointerFromBaseAndOffset(
+			// getPointerBaseAddress(rval.getValue(), loc),
+			// readArrayEntryAddressOffset, loc),
+			// arrayType.getValueType());
+			// readArrayEntryAddressOffset = CHandler.createArithmeticExpression(IASTBinaryExpression.op_plus,
+			// readArrayEntryAddressOffset, valueTypeSize, loc);
+			// } else {
+			final Expression position = mExpressionTranslation.constructLiteralForIntegerType(loc,
+					mExpressionTranslation.getCTypeOfPointerComponents(), BigInteger.valueOf(pos));
+			final RValue arrayAccessRVal = new RValue(
+					ExpressionFactory.constructNestedArrayAccessExpression(loc, value, new Expression[] { position }),
+					valueType.getValueType());
+			// }
+			final HeapLValue arrayCellLValue = LRValueFactory.constructHeapLValue(main,
+					constructPointerFromBaseAndOffset(newStartAddressBase, arrayEntryAddressOffset, loc),
+					valueType.getValueType(), null);
+			stmt.addAll(getWriteCall(main, loc, arrayCellLValue, arrayAccessRVal.getValue(), arrayAccessRVal.getCType(),
+					isStaticInitialization, hook));
+			// TODO 2015-10-11 Matthias: Why is there an addition of value Type size
+			// and no multiplication? Check this more carefully.
+			arrayEntryAddressOffset =
+					mExpressionTranslation.constructArithmeticExpression(loc, IASTBinaryExpression.op_plus,
+							arrayEntryAddressOffset, mExpressionTranslation.getCTypeOfPointerComponents(),
+							valueTypeSize, mExpressionTranslation.getCTypeOfPointerComponents());
+
+		}
+		return stmt;
+
+		// stmt.add(new CallStatement(loc, false, new VariableLHS[0], "write~" + SFO.POINTER,
+		// new Expression[] { rval.getValue(), hlv.getAddress(), this.calculateSizeOf(hlv.cType, loc) }));
+	}
+
+	private List<Statement> getWriteCallStruct(final Dispatcher main, final ILocation loc, final HeapLValue hlv,
+			final Expression value, final CStruct valueType, final boolean isStaticInitialization, 
+			final IASTNode hook) {
+		final List<Statement> stmt = new ArrayList<>();
+		for (final String fieldId : valueType.getFieldIds()) {
+			final Expression startAddress = hlv.getAddress();
+			// final Expression startAddress = hlv.getAddressAsPointerRValue(mTypeHandler.getBoogiePointerType())
+			// .getValue();
+			final Expression newStartAddressBase = MemoryHandler.getPointerBaseAddress(startAddress, loc);
+			final Expression newStartAddressOffset = MemoryHandler.getPointerOffset(startAddress, loc);
+			// if (startAddress instanceof StructConstructor) {
+			// newStartAddressBase = ((StructConstructor) startAddress).getFieldValues()[0];
+			// newStartAddressOffset = ((StructConstructor) startAddress).getFieldValues()[1];
+			// } else {
+			// newStartAddressBase = MemoryHandler.getPointerBaseAddress(startAddress, loc);
+			// newStartAddressOffset = MemoryHandler.getPointerOffset(startAddress, loc);
+			// }
+
+			final CType fieldType = valueType.getFieldType(fieldId);
+			final StructAccessExpression sae = ExpressionFactory.constructStructAccessExpression(loc, value, fieldId);
+			final Expression fieldOffset = mTypeSizeAndOffsetComputer.constructOffsetForField(loc, valueType, fieldId,
+					hook);
+			final Expression newOffset =
+					mExpressionTranslation.constructArithmeticExpression(loc, IASTBinaryExpression.op_plus,
+							newStartAddressOffset, mExpressionTranslation.getCTypeOfPointerComponents(), fieldOffset,
+							mExpressionTranslation.getCTypeOfPointerComponents());
+			final HeapLValue fieldHlv = LRValueFactory.constructHeapLValue(main,
+					constructPointerFromBaseAndOffset(newStartAddressBase, newOffset, loc), fieldType, null);
+			stmt.addAll(getWriteCall(main, loc, fieldHlv, sae, fieldType, isStaticInitialization, hook));
+		}
+		return stmt;
+	}
+
+	private List<Statement> getWriteCallPointer(final ILocation loc, final HeapLValue hlv, final Expression value,
+			final IASTNode hook) {
+		mRequiredMemoryModelFeatures.reportPointerOnHeapRequired();
+		final String writeCallProcedureName = mMemoryModel.getWritePointerProcedureName();
+		final HeapDataArray dhp = mMemoryModel.getPointerHeapArray();
+		// mProcedureManager.addModifiedGlobal(mProcedureManager.getCurrentProcedureID(), dhp.getVariableLHS());
+		return Collections.singletonList(
+				StatementFactory.constructCallStatement(loc, false, new VariableLHS[0], writeCallProcedureName,
+						new Expression[] { value, hlv.getAddress(), calculateSizeOf(loc, hlv.getCType(), hook) }));
+	}
+
+	private List<Statement> getWriteCallEnum(final ILocation loc, final HeapLValue hlv, final Expression value,
+			final IASTNode hook) {
+		// treat like INT
+		mRequiredMemoryModelFeatures.reportDataOnHeapRequired(CPrimitives.INT);
+		final String writeCallProcedureName = mMemoryModel.getWriteProcedureName(CPrimitives.INT);
+		final HeapDataArray dhp = mMemoryModel.getDataHeapArray(CPrimitives.INT);
+		// mProcedureManager.addModifiedGlobal(mProcedureManager.getCurrentProcedureID(), dhp.getVariableLHS());
+		return Collections.singletonList(
+				StatementFactory.constructCallStatement(loc, false, new VariableLHS[0], writeCallProcedureName,
+						new Expression[] { value, hlv.getAddress(), calculateSizeOf(loc, hlv.getCType(), hook) }));
+	}
+
+	private List<Statement> getWriteCallPrimitive(final ILocation loc, final HeapLValue hlv, final Expression value,
+			final CPrimitive valueType, final boolean isStaticInitialization, final IASTNode hook) {
+		if (!SUPPORT_FLOATS_ON_HEAP && valueType.isFloatingType()) {
+			throw new UnsupportedSyntaxException(loc, FLOAT_ON_HEAP_UNSOUND_MESSAGE);
+		}
+		mRequiredMemoryModelFeatures.reportDataOnHeapRequired(valueType.getType());
+		final String writeCallProcedureName;
+		if (isStaticInitialization) {
+			mRequiredMemoryModelFeatures.reportUncheckedWriteRequired(valueType.getType());
+			writeCallProcedureName = mMemoryModel.getUncheckedWriteProcedureName(valueType.getType());
+		} else {
+			writeCallProcedureName = mMemoryModel.getWriteProcedureName(valueType.getType());
+		}
+
+		final HeapDataArray dhp = mMemoryModel.getDataHeapArray(valueType.getType());
+		// mProcedureManager.addModifiedGlobal(mProcedureManager.getCurrentProcedureID(), dhp.getVariableLHS());
+		return Collections.singletonList(
+				StatementFactory.constructCallStatement(loc, false, new VariableLHS[0], writeCallProcedureName,
+						new Expression[] { value, hlv.getAddress(), calculateSizeOf(loc, hlv.getCType(), hook) }));
+	}
+
+	/**
+	 * Takes a pointer Expression and returns the pointers base address. If it is already given as a struct, then the
+	 * first field is returned, otherwise a StructAccessExpression pointer!base is returned.
+	 *
+	 * @param pointer
+	 */
+	public static Expression getPointerBaseAddress(final Expression pointer, final ILocation loc) {
+		if (pointer instanceof StructConstructor) {
+			return ((StructConstructor) pointer).getFieldValues()[0];
+		}
+		return ExpressionFactory.constructStructAccessExpression(loc, pointer, "base");
+	}
+
+	/**
+	 * Takes a pointer Expression and returns the pointers base address. If it is already given as a struct, then the
+	 * second field is returned, otherwise a StructAccessExpression pointer!offset is returned.
+	 *
+	 * @param pointer
+	 */
+	public static Expression getPointerOffset(final Expression pointer, final ILocation loc) {
+		if (pointer instanceof StructConstructor) {
+			return ((StructConstructor) pointer).getFieldValues()[1];
+		}
+		return ExpressionFactory.constructStructAccessExpression(loc, pointer, "offset");
+	}
+
+	public static StructConstructor constructPointerFromBaseAndOffset(final Expression base, final Expression offset,
+			final ILocation loc) {
+		return ExpressionFactory.constructStructConstructor(loc, new String[] { "base", "offset" },
+				new Expression[] { base, offset });
+	}
+
+	/**
+	 * Takes a loop or function body and inserts mallocs and frees for all the identifiers in this.mallocedAuxPointers
+	 *
+	 * Note that this returns a statement block that is like the given block but with added statement in front
+	 * <b>and</b>in the back!
+	 */
+	public List<Statement> insertMallocs(final Dispatcher main, final List<Statement> block, final IASTNode hook) {
+		final List<Statement> mallocs = new ArrayList<>();
+		for (final LocalLValueILocationPair llvp : mVariablesToBeMalloced.currentScopeKeys()) {
+			mallocs.add(this.getMallocCall(llvp.llv, llvp.loc, hook));
+		}
+		final List<Statement> frees = new ArrayList<>();
+		for (final LocalLValueILocationPair llvp : mVariablesToBeFreed.currentScopeKeys()) { // frees are inserted in
+			// handleReturnStm
+			frees.add(getDeallocCall(main, llvp.llv, llvp.loc));
+			frees.add(new HavocStatement(llvp.loc, new VariableLHS[] { (VariableLHS) llvp.llv.getLHS() }));
+		}
+		final List<Statement> newBlockAL = new ArrayList<>();
+		newBlockAL.addAll(mallocs);
+		newBlockAL.addAll(block);
+		newBlockAL.addAll(frees);
+		return newBlockAL;
+	}
+
+	public void addVariableToBeFreed(final Dispatcher main, final LocalLValueILocationPair llvp) {
+		mVariablesToBeFreed.put(llvp, mVariablesToBeFreed.getActiveScopeNum());
+	}
+
+	public Map<LocalLValueILocationPair, Integer> getVariablesToBeMalloced() {
+		return Collections.unmodifiableMap(mVariablesToBeMalloced);
+	}
+
+	public Map<LocalLValueILocationPair, Integer> getVariablesToBeFreed() {
+		return Collections.unmodifiableMap(mVariablesToBeFreed);
+	}
+
+	public PointerCheckMode getPointerSubtractionAndComparisonValidityCheckMode() {
+		return mCheckPointerSubtractionAndComparisonValidity;
+	}
+
+	public TypeSizeAndOffsetComputer getTypeSizeAndOffsetComputer() {
+		return mTypeSizeAndOffsetComputer;
+	}
+
+	public IBooleanArrayHelper getBooleanArrayHelper() {
+		return mBooleanArrayHelper;
+	}
+
+	/**
+	 * Add or subtract a Pointer and an integer. Use this method only if you are sure that the type of the integer is
+	 * the same as the type that we use for our pointer components. Otherwise, use the method below.
+	 *
+	 * @param operator
+	 *            Either plus or minus.
+	 * @param integer
+	 * @param valueType
+	 *            The value type the pointer points to (we need it because we have to multiply with its size)
+	 *
+	 * @return a pointer of the form: {base: ptr.base, offset: ptr.offset + integer * sizeof(valueType)}
+	 */
+	public Expression doPointerArithmetic(final int operator, final ILocation loc, final Expression ptrAddress,
+			final RValue integer, final CType valueType, final IASTNode hook) {
+		if (mTypeSizes.getSize(((CPrimitive) integer.getCType()).getType()) != mTypeSizes
+				.getSize(mExpressionTranslation.getCTypeOfPointerComponents().getType())) {
+			throw new UnsupportedOperationException("not yet implemented, conversion is needed");
+		}
+		final Expression pointerBase = MemoryHandler.getPointerBaseAddress(ptrAddress, loc);
+		final Expression pointerOffset = MemoryHandler.getPointerOffset(ptrAddress, loc);
+		final Expression timesSizeOf = multiplyWithSizeOfAnotherType(loc, valueType, integer.getValue(),
+				mExpressionTranslation.getCTypeOfPointerComponents(), hook);
+		final Expression sum = mExpressionTranslation.constructArithmeticExpression(loc, operator, pointerOffset,
+				mExpressionTranslation.getCTypeOfPointerComponents(), timesSizeOf,
+				mExpressionTranslation.getCTypeOfPointerComponents());
+		final StructConstructor newPointer = MemoryHandler.constructPointerFromBaseAndOffset(pointerBase, sum, loc);
+		return newPointer;
+	}
+
+	/**
+	 * Multiply an integerExpresion with the size of another type.
+	 *
+	 * @param integerExpresionType
+	 *            {@link CType} whose translation is the Boogie type of integerExpression and the result.
+	 * @return An {@link Expression} that represents <i>integerExpression * sizeof(valueType)</i>
+	 */
+	public Expression multiplyWithSizeOfAnotherType(final ILocation loc, final CType valueType,
+			final Expression integerExpression, final CPrimitive integerExpresionType, final IASTNode hook) {
+		final Expression timesSizeOf;
+		timesSizeOf = mExpressionTranslation.constructArithmeticExpression(loc, IASTBinaryExpression.op_multiply,
+				integerExpression, integerExpresionType, calculateSizeOf(loc, valueType, hook), integerExpresionType);
+		return timesSizeOf;
+	}
+
+	MemoryModelDeclarationInfo getMemoryModelDeclarationInfo(final MemoryModelDeclarations mmd) {
+		final MemoryModelDeclarationInfo result = mMemoryModelDeclarationInfos.get(mmd);
+		if (result == null) {
+			throw new AssertionError("call  requireMemoryModelFeature first!");
+		}
+		return result;
+	}
+
+	public interface IBooleanArrayHelper {
+		ASTType constructBoolReplacementType();
+
+		Expression constructTrue();
+
+		Expression constructFalse();
+
+		Expression compareWithTrue(Expression expr);
+	}
+
+	public static final class BooleanArrayHelper_Bool implements IBooleanArrayHelper {
+
+		@Override
+		public ASTType constructBoolReplacementType() {
+			final ILocation ignoreLoc = LocationFactory.createIgnoreCLocation();
+			return new PrimitiveType(ignoreLoc, BoogieType.TYPE_BOOL, "bool");
+		}
+
+		@Override
+		public Expression constructTrue() {
+			final ILocation ignoreLoc = LocationFactory.createIgnoreCLocation();
+			return ExpressionFactory.createBooleanLiteral(ignoreLoc, true);
+		}
+
+		@Override
+		public Expression constructFalse() {
+			final ILocation ignoreLoc = LocationFactory.createIgnoreCLocation();
+			return ExpressionFactory.createBooleanLiteral(ignoreLoc, false);
+		}
+
+		@Override
+		public Expression compareWithTrue(final Expression expr) {
+			return expr;
+		}
+
+	}
+
+	public static final class BooleanArrayHelper_Integer implements IBooleanArrayHelper {
+
+		@Override
+		public ASTType constructBoolReplacementType() {
+			final ILocation ignoreLoc = LocationFactory.createIgnoreCLocation();
+			return new PrimitiveType(ignoreLoc, BoogieType.TYPE_INT, "int");
+		}
+
+		@Override
+		public Expression constructTrue() {
+			final ILocation ignoreLoc = LocationFactory.createIgnoreCLocation();
+			return ExpressionFactory.createIntegerLiteral(ignoreLoc, "1");
+		}
+
+		@Override
+		public Expression constructFalse() {
+			final ILocation ignoreLoc = LocationFactory.createIgnoreCLocation();
+			return ExpressionFactory.createIntegerLiteral(ignoreLoc, "0");
+		}
+
+		@Override
+		public Expression compareWithTrue(final Expression expr) {
+			final ILocation ignoreLoc = LocationFactory.createIgnoreCLocation();
+			return ExpressionFactory.newBinaryExpression(ignoreLoc, Operator.COMPEQ, expr, constructTrue());
+		}
+
+	}
+
+	public static final class BooleanArrayHelper_Bitvector implements IBooleanArrayHelper {
+
+		@Override
+		public ASTType constructBoolReplacementType() {
+			final ILocation ignoreLoc = LocationFactory.createIgnoreCLocation();
+			return new PrimitiveType(ignoreLoc, BoogieType.createBitvectorType(1), "bv1");
+		}
+
+		@Override
+		public Expression constructTrue() {
+			final ILocation ignoreLoc = LocationFactory.createIgnoreCLocation();
+			return ExpressionFactory.createBitvecLiteral(ignoreLoc, "1", 1);
+		}
+
+		@Override
+		public Expression constructFalse() {
+			final ILocation ignoreLoc = LocationFactory.createIgnoreCLocation();
+			return ExpressionFactory.createBitvecLiteral(ignoreLoc, "0", 1);
+		}
+
+		@Override
+		public Expression compareWithTrue(final Expression expr) {
+			final ILocation ignoreLoc = LocationFactory.createIgnoreCLocation();
+			return ExpressionFactory.newBinaryExpression(ignoreLoc, Operator.COMPEQ, expr, constructTrue());
+		}
+	}
+
+	public static final class RequiredMemoryModelFeatures {
+
+		private final Set<CPrimitives> mDataOnHeapRequired;
+		private final Set<CPrimitives> mUncheckedWriteRequired;
+		private boolean mPointerOnHeapRequired;
+		private final Set<MemoryModelDeclarations> mRequiredMemoryModelDeclarations;
+
+		public RequiredMemoryModelFeatures() {
+			mDataOnHeapRequired = new HashSet<>();
+			mRequiredMemoryModelDeclarations = new HashSet<>();
+			mUncheckedWriteRequired = new HashSet<>();
+		}
+
+		public void reportPointerOnHeapRequired() {
+			mPointerOnHeapRequired = true;
+		}
+
+		public void reportUncheckedWriteRequired(final CPrimitives type) {
+			assert mDataOnHeapRequired.contains(type);
+			mUncheckedWriteRequired.add(type);
+		}
+
+		public void reportDataOnHeapRequired(final CPrimitives primitive) {
+			mDataOnHeapRequired.add(primitive);
+		}
+
+		public boolean isPointerOnHeapRequired() {
+			return mPointerOnHeapRequired;
+		}
+
+		public Set<CPrimitives> getDataOnHeapRequired() {
+			return mDataOnHeapRequired;
+		}
+
+		public Set<CPrimitives> getUncheckedWriteRequired() {
+			return mDataOnHeapRequired;
+		}
+
+		public boolean isMemoryModelInfrastructureRequired() {
+			return isPointerOnHeapRequired() || !getDataOnHeapRequired().isEmpty()
+					|| !getRequiredMemoryModelDeclarations().isEmpty();
+		}
+
+		public boolean require(final MemoryModelDeclarations mmdecl) {
+			return mRequiredMemoryModelDeclarations.add(mmdecl);
+		}
+
+		public Set<MemoryModelDeclarations> getRequiredMemoryModelDeclarations() {
+			return Collections.unmodifiableSet(mRequiredMemoryModelDeclarations);
+		}
+	}
+
+	static class MemoryModelDeclarationInfo {
+
+		private final MemoryModelDeclarations mMmd;
+		private final BoogieType mBoogieType;
+
+		public MemoryModelDeclarationInfo(final MemoryModelDeclarations mmd) {
+			mMmd = mmd;
+			mBoogieType = null;
+		}
+
+		public MemoryModelDeclarationInfo(final MemoryModelDeclarations mmd, final BoogieType boogieType) {
+			mMmd = mmd;
+			mBoogieType = boogieType;
+		}
+
+		IdentifierExpression constructIdentiferExpression(final ILocation loc) {
+			return ExpressionFactory.constructIdentifierExpression(loc, mBoogieType, mMmd.getName(),
+					DeclarationInformation.DECLARATIONINFO_GLOBAL);
+		}
+
+		VariableLHS constructVariableLHS(final ILocation loc) {
+			return ExpressionFactory.constructVariableLHS(loc, mBoogieType, mMmd.getName(),
+					DeclarationInformation.DECLARATIONINFO_GLOBAL);
+		}
+
+		BoogieType getBoogieType() {
+			if (mBoogieType == null) {
+				throw new IllegalStateException();
+			}
+			return mBoogieType;
+		}
+
+		static MemoryModelDeclarationInfo constructMemoryModelDeclarationInfo(final HandlerHandler handlerHandler,
+				final MemoryModelDeclarations mmd) {
+
+			switch (mmd) {
+			case C_Memcpy:
+				break;
+			case C_Memmove:
+				break;
+			case C_Memset:
+				break;
+			case Ultimate_Alloc:
+				break;
+			case Ultimate_Dealloc:
+				break;
+			case Ultimate_Length:
+				return new MemoryModelDeclarationInfo(mmd, BoogieType.createArrayType(0,
+						new BoogieType[] { handlerHandler.getBoogieTypeHelper().getBoogieTypeForPointerComponents() },
+						BoogieType.TYPE_INT));
+			case Ultimate_MemInit:
+				break;
+			case Ultimate_Valid:
+				return new MemoryModelDeclarationInfo(mmd, BoogieType.createArrayType(0,
+						new BoogieType[] { handlerHandler.getBoogieTypeHelper().getBoogieTypeForPointerComponents() },
+						handlerHandler.getBoogieTypeHelper().getBoogieTypeForBoogieASTType(handlerHandler
+								.getMemoryHandler().getBooleanArrayHelper().constructBoolReplacementType())));
+			default:
+				break;
+			}
+			// construct empty mmdi
+			return new MemoryModelDeclarationInfo(mmd);
+		}
+	}
+
+	public static enum MemoryModelDeclarations {
+		Ultimate_Alloc(SFO.ALLOC),
+
+		Ultimate_Dealloc(SFO.DEALLOC),
+
+		Ultimate_MemInit("#Ultimate.meminit"),
+
+		C_Memcpy(SFO.C_MEMCPY),
+
+		C_Memmove(SFO.C_MEMMOVE),
+
+		C_Memset(SFO.C_MEMSET),
+
+		Ultimate_Length(SFO.LENGTH),
+
+		Ultimate_Valid(SFO.VALID);
+
+		private final String mName;
+
+		MemoryModelDeclarations(final String name) {
+			mName = name;
+		}
+
+		public String getName() {
+			return mName;
+		}
+	}
+
+	public void beginScope() {
+		mVariablesToBeMalloced.beginScope();
+		mVariablesToBeFreed.beginScope();
+	}
+
+	public void endScope() {
+		mVariablesToBeMalloced.endScope();
+		mVariablesToBeFreed.endScope();
+	}
+
+	/**
+	 * Construct the statements that write a string literal on the heap. (According to 6.4.5 of C11) The first statement
+	 * is a call that allocates the memory The preceding statements write the (integer) values of the string literal to
+	 * the appropriate heap array. Finally we append 0, since string literals in C are null terminated. E.g., for the
+	 * string literal "New" the result is the following.
+	 *
+	 * call resultPointer := #Ultimate.alloc(value.length + 1); #memory_int[{ base: resultPointer!base, offset:
+	 * resultPointer!offset + 0 }] := 78; #memory_int[{ base: resultPointer!base, offset: resultPointer!offset + 1 }] :=
+	 * 101; #memory_int[{ base: resultPointer!base, offset: resultPointer!offset + 2 }] := 119; #memory_int[{ base:
+	 * resultPointer!base, offset: resultPointer!offset + 3 }] := 0;
+	 *
+	 * 2017-01-06 Matthias: This works for the our default memory model. I might not work for all our memory models.
+	 *
+	 * @param writeValues
+	 *            if not set we omit to write values and just allocate memory
+	 */
+	public List<Statement> writeStringToHeap(final Dispatcher main, final ILocation loc,
+			final VariableLHS resultPointer, final char[] value, final boolean writeValues, final IASTNode hook) {
+		final Expression size = mExpressionTranslation.constructLiteralForIntegerType(loc,
+				mExpressionTranslation.getCTypeOfPointerComponents(), BigInteger.valueOf(value.length + 1));
+		final CallStatement ultimateAllocCall = getMallocCall(size, resultPointer, loc);
+		final List<Statement> result = new ArrayList<>();
+		result.add(ultimateAllocCall);
+		if (writeValues) {
+			for (int i = 0; i < value.length; i++) {
+				final BigInteger valueBigInt = BigInteger.valueOf(value[i]);
+				final AssignmentStatement statement = writeCharToHeap(main, loc, resultPointer, i, valueBigInt, hook);
+				result.add(statement);
+			}
+			// string literals are "nullterminated" i.e., suffixed by 0
+			final AssignmentStatement statement =
+					writeCharToHeap(main, loc, resultPointer, value.length, BigInteger.ZERO, hook);
+			result.add(statement);
+		}
+		return result;
+	}
+
+	/**
+	 *
+	 * @param main
+	 * @param loc
+	 * @param resultPointer
+	 * @param additionalOffset
+	 * @param valueBigInt
+	 * @param surroundingProcedure
+	 *            the procedure where the AssignmentStatement that is created here will be added to
+	 * @return
+	 */
+	private AssignmentStatement writeCharToHeap(final Dispatcher main, final ILocation loc,
+			final VariableLHS resultPointer, final int additionalOffset, final BigInteger valueBigInt,
+			final IASTNode hook) {
+		mRequiredMemoryModelFeatures.reportDataOnHeapRequired(CPrimitives.CHAR);
+		final HeapDataArray dhp = mMemoryModel.getDataHeapArray(CPrimitives.CHAR);
+		// mProcedureManager.addModifiedGlobal(dhp.getVariableLHS());
+		final Expression inputPointer = CTranslationUtil.convertLHSToExpression(resultPointer);
+		final Expression additionalOffsetExpr = mExpressionTranslation.constructLiteralForIntegerType(loc,
+				mExpressionTranslation.getCTypeOfPointerComponents(), BigInteger.valueOf(additionalOffset));
+		final Expression pointer = doPointerArithmetic(IASTBinaryExpression.op_plus, loc, inputPointer,
+				new RValue(additionalOffsetExpr, mExpressionTranslation.getCTypeOfPointerComponents()),
+				new CPrimitive(CPrimitives.CHAR), hook);
+		final Expression valueExpr = mExpressionTranslation.constructLiteralForIntegerType(loc,
+				new CPrimitive(CPrimitives.CHAR), valueBigInt);
+		final Expression possiblyExtendedValueExpr;
+		if (dhp.getSize() != 0) {
+			// if heap data array cannot store arbitrary sizes
+			final Integer sizeOfChar = mTypeSizes.getSize(CPrimitives.CHAR);
+			if (sizeOfChar > dhp.getSize()) {
+				throw new AssertionError("char bigger than size of data array");
+			}
+			possiblyExtendedValueExpr =
+					mExpressionTranslation.signExtend(loc, valueExpr, sizeOfChar * 8, dhp.getSize() * 8);
+		} else {
+			possiblyExtendedValueExpr = valueExpr;
+
+		}
+
+		final VariableLHS array = dhp.getVariableLHS();
+		final AssignmentStatement statement =
+				constructOneDimensionalArrayUpdate(main, loc, pointer, array, possiblyExtendedValueExpr);
+		return statement;
+	}
+
+	public PointerCheckMode getPointerBaseValidityCheckMode() {
+		return mPointerBaseValidity;
+	}
+
+	public PointerCheckMode getPointerTargetFullyAllocatedCheckMode() {
+		return mPointerTargetFullyAllocated;
+	}
+
+	public void requireMemoryModelFeature(final MemoryModelDeclarations mmDecl) {
+		mRequiredMemoryModelFeatures.require(mmDecl);
+
+		MemoryModelDeclarationInfo mmdInfo = mMemoryModelDeclarationInfos.get(mmDecl);
+		if (mmdInfo == null) {
+			mmdInfo = MemoryModelDeclarationInfo.constructMemoryModelDeclarationInfo(mHandlerHandler, mmDecl);
+			mMemoryModelDeclarationInfos.put(mmDecl, mmdInfo);
+		}
+	}
+
+}