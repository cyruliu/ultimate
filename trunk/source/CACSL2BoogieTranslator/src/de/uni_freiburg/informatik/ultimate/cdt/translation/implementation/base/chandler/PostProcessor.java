/*
 * Copyright (C) 2013-2015 Alexander Nutz (nutz@informatik.uni-freiburg.de)
 * Copyright (C) 2015 Markus Lindenmann (lindenmm@informatik.uni-freiburg.de)
 * Copyright (C) 2013-2015 Matthias Heizmann (heizmann@informatik.uni-freiburg.de)
 * Copyright (C) 2015 University of Freiburg
 *
 * This file is part of the ULTIMATE CACSL2BoogieTranslator plug-in.
 *
 * The ULTIMATE CACSL2BoogieTranslator plug-in is free software: you can redistribute it and/or modify
 * it under the terms of the GNU Lesser General Public License as published
 * by the Free Software Foundation, either version 3 of the License, or
 * (at your option) any later version.
 *
 * The ULTIMATE CACSL2BoogieTranslator plug-in is distributed in the hope that it will be useful,
 * but WITHOUT ANY WARRANTY; without even the implied warranty of
 * MERCHANTABILITY or FITNESS FOR A PARTICULAR PURPOSE.  See the
 * GNU Lesser General Public License for more details.
 *
 * You should have received a copy of the GNU Lesser General Public License
 * along with the ULTIMATE CACSL2BoogieTranslator plug-in. If not, see <http://www.gnu.org/licenses/>.
 *
 * Additional permission under GNU GPL version 3 section 7:
 * If you modify the ULTIMATE CACSL2BoogieTranslator plug-in, or any covered work, by linking
 * or combining it with Eclipse RCP (or a modified version of Eclipse RCP),
 * containing parts covered by the terms of the Eclipse Public License, the
 * licensors of the ULTIMATE CACSL2BoogieTranslator plug-in grant you additional permission
 * to convey the resulting work.
 */
package de.uni_freiburg.informatik.ultimate.cdt.translation.implementation.base.chandler;

import java.math.BigInteger;
import java.util.ArrayList;
import java.util.Collection;
import java.util.HashSet;
import java.util.Map.Entry;
import java.util.Set;

import org.eclipse.cdt.core.dom.ast.IASTNode;

import de.uni_freiburg.informatik.ultimate.boogie.DeclarationInformation;
import de.uni_freiburg.informatik.ultimate.boogie.DeclarationInformation.StorageClass;
import de.uni_freiburg.informatik.ultimate.boogie.ExpressionFactory;
import de.uni_freiburg.informatik.ultimate.boogie.ast.ASTType;
import de.uni_freiburg.informatik.ultimate.boogie.ast.AssignmentStatement;
import de.uni_freiburg.informatik.ultimate.boogie.ast.AssumeStatement;
import de.uni_freiburg.informatik.ultimate.boogie.ast.Attribute;
import de.uni_freiburg.informatik.ultimate.boogie.ast.BinaryExpression;
import de.uni_freiburg.informatik.ultimate.boogie.ast.Body;
import de.uni_freiburg.informatik.ultimate.boogie.ast.CallStatement;
import de.uni_freiburg.informatik.ultimate.boogie.ast.ConstDeclaration;
import de.uni_freiburg.informatik.ultimate.boogie.ast.Declaration;
import de.uni_freiburg.informatik.ultimate.boogie.ast.Expression;
import de.uni_freiburg.informatik.ultimate.boogie.ast.FunctionDeclaration;
import de.uni_freiburg.informatik.ultimate.boogie.ast.IdentifierExpression;
import de.uni_freiburg.informatik.ultimate.boogie.ast.IfStatement;
import de.uni_freiburg.informatik.ultimate.boogie.ast.LeftHandSide;
import de.uni_freiburg.informatik.ultimate.boogie.ast.NamedAttribute;
import de.uni_freiburg.informatik.ultimate.boogie.ast.NamedType;
import de.uni_freiburg.informatik.ultimate.boogie.ast.PrimitiveType;
import de.uni_freiburg.informatik.ultimate.boogie.ast.Procedure;
import de.uni_freiburg.informatik.ultimate.boogie.ast.RequiresSpecification;
import de.uni_freiburg.informatik.ultimate.boogie.ast.ReturnStatement;
import de.uni_freiburg.informatik.ultimate.boogie.ast.Specification;
import de.uni_freiburg.informatik.ultimate.boogie.ast.Statement;
import de.uni_freiburg.informatik.ultimate.boogie.ast.TypeDeclaration;
import de.uni_freiburg.informatik.ultimate.boogie.ast.VarList;
import de.uni_freiburg.informatik.ultimate.boogie.ast.VariableDeclaration;
import de.uni_freiburg.informatik.ultimate.boogie.ast.VariableLHS;
import de.uni_freiburg.informatik.ultimate.boogie.type.BoogieType;
import de.uni_freiburg.informatik.ultimate.cdt.translation.implementation.LocationFactory;
import de.uni_freiburg.informatik.ultimate.cdt.translation.implementation.base.CTranslationUtil;
import de.uni_freiburg.informatik.ultimate.cdt.translation.implementation.base.FunctionDeclarations;
import de.uni_freiburg.informatik.ultimate.cdt.translation.implementation.base.TypeHandler;
import de.uni_freiburg.informatik.ultimate.cdt.translation.implementation.base.chandler.MemoryHandler.MemoryModelDeclarations;
import de.uni_freiburg.informatik.ultimate.cdt.translation.implementation.base.expressiontranslation.BitvectorTranslation;
import de.uni_freiburg.informatik.ultimate.cdt.translation.implementation.base.expressiontranslation.ExpressionTranslation;
import de.uni_freiburg.informatik.ultimate.cdt.translation.implementation.container.AuxVarInfo;
import de.uni_freiburg.informatik.ultimate.cdt.translation.implementation.container.c.CFunction;
import de.uni_freiburg.informatik.ultimate.cdt.translation.implementation.container.c.CPrimitive;
import de.uni_freiburg.informatik.ultimate.cdt.translation.implementation.container.c.CPrimitive.CPrimitiveCategory;
import de.uni_freiburg.informatik.ultimate.cdt.translation.implementation.container.c.CType;
import de.uni_freiburg.informatik.ultimate.cdt.translation.implementation.exception.UnsupportedSyntaxException;
import de.uni_freiburg.informatik.ultimate.cdt.translation.implementation.result.CDeclaration;
import de.uni_freiburg.informatik.ultimate.cdt.translation.implementation.result.ExpressionResult;
import de.uni_freiburg.informatik.ultimate.cdt.translation.implementation.result.ExpressionResultBuilder;
import de.uni_freiburg.informatik.ultimate.cdt.translation.implementation.result.InitializerResult;
import de.uni_freiburg.informatik.ultimate.cdt.translation.implementation.result.LocalLValue;
import de.uni_freiburg.informatik.ultimate.cdt.translation.implementation.util.SFO;
import de.uni_freiburg.informatik.ultimate.cdt.translation.interfaces.Dispatcher;
import de.uni_freiburg.informatik.ultimate.core.model.models.ILocation;
import de.uni_freiburg.informatik.ultimate.core.model.services.ILogger;

/**
 * Class caring for some post processing steps, like creating an initializer procedure and the start procedure.
 *
 * @author Markus Lindenmann
 * @date 12.10.2012
 */
public class PostProcessor {
//	/**
//	 * Holds the Boogie identifiers of the initialized global variables. Used for filling the modifies clause of
//	 * Ultimate.start and Ultimate.init.
//	 */
//	private final LinkedHashSet<String> mInitializedGlobals;

	private final Dispatcher mDispatcher;
	private final ILogger mLogger;

	private final ExpressionTranslation mExpressionTranslation;
	private final boolean mOverapproximateFloatingPointOperations;

	/*
	 * Decides if the PostProcessor declares the special function that we use for converting Boogie-Real to a
	 * Boogie-Int. This is needed when we do a cast from float to int in C.
	 */
	public boolean mDeclareToIntFunction = false;

	/**
	 * Constructor.
	 *
	 * @param overapproximateFloatingPointOperations
	 */
	public PostProcessor(final Dispatcher dispatcher, final ILogger logger,
			final ExpressionTranslation expressionTranslation, final boolean overapproximateFloatingPointOperations) {
//		mInitializedGlobals = new LinkedHashSet<>();
		mDispatcher = dispatcher;
		mLogger = logger;
		mExpressionTranslation = expressionTranslation;
		mOverapproximateFloatingPointOperations = overapproximateFloatingPointOperations;
	}

	/**
	 * Start method for the post processing.
	 *
	 * @param main
	 *            a reference to the main dispatcher.
	 * @param loc
	 *            the location of the translation unit.
	 * @param memoryHandler
	 * @param arrayHandler
	 *            a reference to the arrayHandler.
	 * @param structHandler
	 * @param typeHandler
	 * @param initStatements
	 *            a list of all global init statements.
	 * @param procedures
	 *            a list of all procedures in the TU.
	 * @param modifiedGlobals
	 *            modified globals for all procedures.
	 * @param undefinedTypes
	 *            a list of used, but not declared types.
	 * @param functions
	 *            a list of functions to add to the TU.
	 * @param mDeclarationsGlobalInBoogie
	 * @param expressionTranslation
	 * @param uninitGlobalVars
	 *            a set of uninitialized global variables.
	 * @return a declaration list holding the init() and start() procedure.
	 */
	public ArrayList<Declaration> postProcess(final Dispatcher main, final ILocation loc, final IASTNode hook) {
//			final LinkedHashMap<Declaration, CDeclaration> mDeclarationsGlobalInBoogie) {
		final ArrayList<Declaration> decl = new ArrayList<>();


		final Set<String> undefinedTypes = main.mTypeHandler.getUndefinedTypes();
		decl.addAll(declareUndefinedTypes(loc, undefinedTypes));

		final UltimateInitProcedure initProcedure = new UltimateInitProcedure(loc, main, hook);//, mDeclarationsGlobalInBoogie);
		decl.add(initProcedure.getUltimateInitImplementation());
		
		final UltimateStartProcedure startProcedure = new UltimateStartProcedure(main, loc, hook);
		decl.add(startProcedure.getUltimateStartDeclaration());
//		decl.addAll(createUltimateStartProcedure(main, loc, functionHandler,
//				initProcedure.getUltimateInitModifiesClauseContents()));

		decl.addAll(declareFunctionPointerProcedures(main));
		decl.addAll(declareConversionFunctions(main));

		final TypeHandler typeHandler = (TypeHandler) main.mTypeHandler;

		if ((typeHandler).isBitvectorTranslation()) {
			final ExpressionTranslation expressionTranslation = main.mCHandler.getExpressionTranslation();

			decl.addAll(PostProcessor.declarePrimitiveDataTypeSynonyms(loc, main.getTypeSizes(), typeHandler));

			if ((typeHandler).areFloatingTypesNeeded()) {
				decl.addAll(PostProcessor.declareFloatDataTypes(loc, main.getTypeSizes(), typeHandler,
						mOverapproximateFloatingPointOperations, expressionTranslation));
			}

			final String[] importantFunctions = new String[] { "bvadd" };
			final BitvectorTranslation bitvectorTranslation = (BitvectorTranslation) expressionTranslation;
			bitvectorTranslation.declareBinaryBitvectorFunctionsForAllIntegerDatatypes(loc, importantFunctions);
		}
		return decl;
	}

	private ArrayList<Declaration> declareConversionFunctions(final Dispatcher main) {
//			final FunctionHandler functionHandler, final MemoryHandler memoryHandler,
//			final StructHandler structHandler) {

		final ILocation ignoreLoc = LocationFactory.createIgnoreCLocation();

		final ArrayList<Declaration> decls = new ArrayList<>();

		// function to_int
		final String inReal = "inReal";
		// IdentifierExpression inRealIdex = new IdentifierExpression(ignoreLoc, inReal);
		final String outInt = "outInt";
		// IdentifierExpression outIntIdex = new IdentifierExpression(ignoreLoc, outInt);
		final VarList realParam = new VarList(ignoreLoc, new String[] {},
				new PrimitiveType(ignoreLoc, BoogieType.TYPE_REAL, SFO.REAL));
		final VarList[] oneRealParam = new VarList[] { realParam };
		final VarList intParam = new VarList(ignoreLoc, new String[] { outInt },
				new PrimitiveType(ignoreLoc, BoogieType.TYPE_INT, SFO.INT));
		// VarList[] oneIntParam = new VarList[] { intParam };
		// Expression inRealGeq0 = new BinaryExpression(ignoreLoc,
		// BinaryExpression.Operator.COMPGEQ, inRealIdex, new IntegerLiteral(ignoreLoc, SFO.NR0));
		//
		// Expression roundDown = new BinaryExpression(ignoreLoc, BinaryExpression.Operator.LOGICAND,
		// new BinaryExpression(ignoreLoc, BinaryExpression.Operator.COMPLEQ,
		// new BinaryExpression(ignoreLoc, BinaryExpression.Operator.ARITHMINUS, inRealIdex, new
		// IntegerLiteral(ignoreLoc, SFO.NR1)),
		// outIntIdex),
		// new BinaryExpression(ignoreLoc, BinaryExpression.Operator.COMPLEQ,
		// outIntIdex,
		// inRealIdex));
		// Expression roundUp = new BinaryExpression(ignoreLoc, BinaryExpression.Operator.LOGICAND,
		// new BinaryExpression(ignoreLoc, BinaryExpression.Operator.COMPLEQ,
		// inRealIdex,
		// outIntIdex),
		// new BinaryExpression(ignoreLoc, BinaryExpression.Operator.COMPLEQ,
		// new BinaryExpression(ignoreLoc, BinaryExpression.Operator.ARITHPLUS, inRealIdex, new
		// IntegerLiteral(ignoreLoc, SFO.NR1)),
		// outIntIdex));
		//
		// Specification toIntSpec = new EnsuresSpecification(ignoreLoc, false, new IfThenElseExpression(ignoreLoc,
		// inRealGeq0, roundDown, roundUp));
		// decls.add(new Procedure(ignoreLoc, new Attribute[0], SFO.TO_INT, new String[0], oneRealParam, oneIntParam,
		// new Specification[] { toIntSpec }, null));

		if (mDeclareToIntFunction) {
			decls.add(new FunctionDeclaration(ignoreLoc, new Attribute[0], SFO.TO_INT, new String[0], oneRealParam,
					intParam));
		}

		return decls;
	}

	private ArrayList<Declaration> declareFunctionPointerProcedures(final Dispatcher main) {
		final FunctionHandler functionHandler = main.mCHandler.getFunctionHandler();
		final MemoryHandler memoryHandler = main.mCHandler.getMemoryHandler();


		final ILocation ignoreLoc = LocationFactory.createIgnoreCLocation();
		final ArrayList<Declaration> result = new ArrayList<>();
		for (final ProcedureSignature cFunc : functionHandler.getFunctionsSignaturesWithFunctionPointers()) {
			final String procName = cFunc.toString();

			final VarList[] inParams = functionHandler.getProcedureDeclaration(procName).getInParams();
			final VarList[] outParams = functionHandler.getProcedureDeclaration(procName).getOutParams();
			assert outParams.length <= 1;
			final Procedure functionPointerMuxProc =
					new Procedure(ignoreLoc, new Attribute[0], procName, new String[0], inParams, outParams,
							// FIXME: it seems an odd convention that giving it "null" as Specification makes it an
							// implementation
							// (instead of a procedure) in Boogie
							// new Specification[0],
							null,
							// functionHandler.getFunctionPointerFunctionBody(ignoreLoc, main, memoryHandler,
							// structHandler, procName, cFunc, inParams, outParams));
							getFunctionPointerFunctionBody(ignoreLoc, main, functionHandler, memoryHandler,
									procName, cFunc, inParams, outParams));
			result.add(functionPointerMuxProc);
		}
		return result;
	}

	/**
	 * Declares a type for each identifier in the set.
	 *
	 * @param loc
	 *            the location to be used for the declarations.
	 * @param undefinedTypes
	 *            a list of undefined, but used types.
	 * @return a list of type declarations.
	 */
	private static Collection<? extends Declaration> declareUndefinedTypes(final ILocation loc,
			final Set<String> undefinedTypes) {
		final ArrayList<Declaration> decl = new ArrayList<>();
		for (final String s : undefinedTypes) {
			decl.add(new TypeDeclaration(loc, new Attribute[0], false, s, new String[0]));
		}
		return decl;
	}

//	/**
//	 *
//	 *
//	 * @param initStatements
//	 * @return
//	 */
//	private boolean assertInitializedGlobalsTracksAllInitializedVariables(final Collection<Statement> initStatements) {
//		for (final Statement stmt : initStatements) {
//			if (stmt instanceof AssignmentStatement) {
//				final AssignmentStatement ass = (AssignmentStatement) stmt;
//				assert ass.getLhs().length == 1; // by construction ...
//				final LeftHandSide lhs = ass.getLhs()[0];
//				final String id = BoogieASTUtil.getLHSId(lhs);
//				if (!mInitializedGlobals.contains(id)) {
//					return false;
//				}
//			}
//		}
//		return true;
//	}

	/**
	 * Generate type declarations like, e.g., the following. type { :isUnsigned true } { :bitsize 16 } C_USHORT = bv16;
	 * This allow us to use type synonyms like C_USHORT during the translation. This is yet not consequently
	 * implemented. This is desired not only for bitvectors: it makes our translation more modular and can ease
	 * debugging. However, that this located in this class and fixed to bitvectors is a workaround.
	 *
	 * @param typeHandler
	 */
	public static ArrayList<Declaration> declarePrimitiveDataTypeSynonyms(final ILocation loc,
			final TypeSizes typeSizes, final TypeHandler typeHandler) {
		final ArrayList<Declaration> decls = new ArrayList<>();
		for (final CPrimitive.CPrimitives cPrimitive : CPrimitive.CPrimitives.values()) {
			final CPrimitive cPrimitiveO = new CPrimitive(cPrimitive);
			if (cPrimitiveO.getGeneralType() == CPrimitiveCategory.INTTYPE) {
				final Attribute[] attributes = new Attribute[2];
				attributes[0] = new NamedAttribute(loc, "isUnsigned",
						new Expression[] {
								ExpressionFactory.createBooleanLiteral(loc, typeSizes.isUnsigned(cPrimitiveO)) });
				final int bytesize = typeSizes.getSize(cPrimitive);
				final int bitsize = bytesize * 8;
				attributes[1] = new NamedAttribute(loc, "bitsize",
						new Expression[] { ExpressionFactory.createIntegerLiteral(loc, String.valueOf(bitsize)) });
				final String identifier = "C_" + cPrimitive.name();
				final String[] typeParams = new String[0];
				final String name = "bv" + bitsize;
				final ASTType astType = typeHandler.bytesize2asttype(loc, CPrimitiveCategory.INTTYPE, bytesize);
				decls.add(new TypeDeclaration(loc, attributes, false, identifier, typeParams, astType));
			}
		}
		return decls;
	}

	/**
	 * Generate FloatingPoint types
	 *
	 * @param loc
	 * @param typesizes
	 * @param typeHandler
	 * @param expressionTranslation
	 * @return
	 */
	public static ArrayList<Declaration> declareFloatDataTypes(final ILocation loc, final TypeSizes typesizes,
			final TypeHandler typeHandler, final boolean overapproximateFloat,
			final ExpressionTranslation expressionTranslation) {
		final ArrayList<Declaration> decls = new ArrayList<>();

		// Roundingmodes, for now RNE hardcoded
		final Attribute[] attributesRM;
		if (overapproximateFloat) {
			attributesRM = new Attribute[0];
		} else {
			final String smtlibRmIdentifier = "RoundingMode";
			attributesRM = new Attribute[1];
			attributesRM[0] = new NamedAttribute(loc, FunctionDeclarations.BUILTIN_IDENTIFIER,
					new Expression[] { ExpressionFactory.createStringLiteral(loc, smtlibRmIdentifier) });
		}
		final String[] typeParamsRM = new String[0];
		decls.add(new TypeDeclaration(loc, attributesRM, false, BitvectorTranslation.BOOGIE_ROUNDING_MODE_IDENTIFIER,
				typeParamsRM));

		final Attribute[] attributesRNE;
		final Attribute[] attributesRTZ;
		if (overapproximateFloat) {
			attributesRNE = new Attribute[0];
			attributesRTZ = new Attribute[0];
		} else {
			final Attribute attributeRNE = new NamedAttribute(loc, FunctionDeclarations.BUILTIN_IDENTIFIER,
					new Expression[] { ExpressionFactory.createStringLiteral(loc, "RNE") });
			final Attribute attributeRTZ = new NamedAttribute(loc, FunctionDeclarations.BUILTIN_IDENTIFIER,
					new Expression[] { ExpressionFactory.createStringLiteral(loc, "RTZ") });
			attributesRNE = new Attribute[] { attributeRNE };
			attributesRTZ = new Attribute[] { attributeRTZ };
		}
		decls.add(new ConstDeclaration(loc, attributesRNE, false,
				new VarList(loc, new String[] { BitvectorTranslation.BOOGIE_ROUNDING_MODE_RNE },
						new NamedType(loc, BitvectorTranslation.TYPE_OF_BOOGIE_ROUNDING_MODES,
								BitvectorTranslation.BOOGIE_ROUNDING_MODE_IDENTIFIER, new ASTType[0])),
				null, false));
		decls.add(new ConstDeclaration(loc, attributesRTZ, false,
				new VarList(loc, new String[] { BitvectorTranslation.BOOGIE_ROUNDING_MODE_RTZ },
						new NamedType(loc, BitvectorTranslation.TYPE_OF_BOOGIE_ROUNDING_MODES,
								BitvectorTranslation.BOOGIE_ROUNDING_MODE_IDENTIFIER, new ASTType[0])),
				null, false));

		for (final CPrimitive.CPrimitives cPrimitive : CPrimitive.CPrimitives.values()) {

			final CPrimitive cPrimitive0 = new CPrimitive(cPrimitive);

			if (cPrimitive0.getGeneralType() == CPrimitiveCategory.FLOATTYPE && !cPrimitive0.isComplexType()) {

				if (!overapproximateFloat) {
					final BitvectorTranslation bt = ((BitvectorTranslation) expressionTranslation);
					// declare floating point constructors here because we might
					// always need them for our backtranslation
					bt.declareFloatingPointConstructors(loc, new CPrimitive(cPrimitive));
					bt.declareFloatConstant(loc, BitvectorTranslation.SMT_LIB_MINUS_INF, new CPrimitive(cPrimitive));
					bt.declareFloatConstant(loc, BitvectorTranslation.SMT_LIB_PLUS_INF, new CPrimitive(cPrimitive));
					bt.declareFloatConstant(loc, BitvectorTranslation.SMT_LIB_NAN, new CPrimitive(cPrimitive));
					bt.declareFloatConstant(loc, BitvectorTranslation.SMT_LIB_MINUS_ZERO, new CPrimitive(cPrimitive));
					bt.declareFloatConstant(loc, BitvectorTranslation.SMT_LIB_PLUS_ZERO, new CPrimitive(cPrimitive));
				}

				final Attribute[] attributes;
				if (overapproximateFloat) {
					attributes = new Attribute[0];
				} else {
					attributes = new Attribute[2];
					attributes[0] = new NamedAttribute(loc, FunctionDeclarations.BUILTIN_IDENTIFIER,
							new Expression[] { ExpressionFactory.createStringLiteral(loc, "FloatingPoint") });
					final int bytesize = typesizes.getSize(cPrimitive);
					final int[] indices = new int[2];
					switch (bytesize) {
					case 4:
						indices[0] = 8;
						indices[1] = 24;
						break;
					case 8:
						indices[0] = 11;
						indices[1] = 53;
						break;
					case 12: // because of 80bit long doubles on linux x86
					case 16:
						indices[0] = 15;
						indices[1] = 113;
						break;
					default:
						throw new UnsupportedSyntaxException(loc, "unknown primitive type");
					}
					attributes[1] = new NamedAttribute(loc, FunctionDeclarations.INDEX_IDENTIFIER,
							new Expression[] { ExpressionFactory.createIntegerLiteral(loc, String.valueOf(indices[0])),
									ExpressionFactory.createIntegerLiteral(loc, String.valueOf(indices[1])) });
				}
				final String identifier = "C_" + cPrimitive.name();
				final String[] typeParams = new String[0];
				decls.add(new TypeDeclaration(loc, attributes, false, identifier, typeParams));
			}
		}
		return decls;
	}

	/**
	 * Generate the body for one of our internal function pointer dispatching procedures.
	 * See also {@link FunctionHandler.handleFunctionPointerCall} on how we treat function pointers.
	 *
	 *
	 * @param loc
	 * @param main
	 * @param functionHandler
	 * @param memoryHandler
	 * @param structHandler
	 * @param dispatchingProcedureName
	 * 			name of the dispatching procedure
	 * @param funcSignature
	 * 			signature of the dispatching procedure
	 * @param inParams
	 * 			in parameters of the dispatching procedure as it has been registered in FunctionHandler
	 * @param outParam
	 * 			out parameters of the dispatching procedure as it has been registered in FunctionHandler
	 * @return
	 */
	public Body getFunctionPointerFunctionBody(final ILocation loc, final Dispatcher main,
			final FunctionHandler functionHandler, final MemoryHandler memoryHandler,
			final String dispatchingProcedureName, final ProcedureSignature funcSignature, final VarList[] inParams,
			final VarList[] outParam) {

		final StructHandler structHandler = main.mCHandler.getStructHandler();
		final BoogieTypeHelper boogieTypeHelper = main.mCHandler.getBoogieTypeHelper();

		final boolean resultTypeIsVoid = (funcSignature.getReturnType() == null);

//		final List<Statement> stmt = new ArrayList<>();
//		final List<VariableDeclaration> decl = new ArrayList<>();
		final ExpressionResultBuilder builder = new ExpressionResultBuilder();

		/*
		 * Setup the input parameters for the dispatched procedures.
		 * The last inParam of the dispatching procedure is the function pointer in this case, which is not given to
		 *  the dispatched procedures.
		 *  --> therefore we iterate to inParams.lenth - 1 only..
		 */
		final ArrayList<Expression> args = new ArrayList<>();
		for (int i = 0; i < inParams.length - 1; i++) {
			final VarList vl = inParams[i];
			assert vl.getIdentifiers().length == 1;
			final String oldId = vl.getIdentifiers()[0];
			final String newId = oldId.replaceFirst("in", "");
//			decl.add(new VariableDeclaration(loc, new Attribute[0],
//					new VarList[] { new VarList(loc, new String[] { newId }, vl.getType()) }));
			builder.addDeclaration(new VariableDeclaration(loc, new Attribute[0],
					new VarList[] { new VarList(loc, new String[] { newId }, vl.getType()) }));
			//			stmt.add(mFunctionHandler.constructAssignmentStatement(loc, new LeftHandSide[] { new VariableLHS(loc, newId) },
//					new Expression[] { new IdentifierExpression(loc, oldId) }));
			final IdentifierExpression oldIdExpr = //new IdentifierExpression(loc, oldId);
					ExpressionFactory.constructIdentifierExpression(loc,
							boogieTypeHelper.getBoogieTypeForBoogieASTType(vl.getType()), oldId,
							new DeclarationInformation(StorageClass.IMPLEMENTATION_INPARAM, dispatchingProcedureName));
			final VariableLHS newIdLhs = //new VariableLHS(loc, newId);
					ExpressionFactory.constructVariableLHS(loc,
							boogieTypeHelper.getBoogieTypeForBoogieASTType(vl.getType()),
							newId, new DeclarationInformation(StorageClass.LOCAL, dispatchingProcedureName));
			builder.addStatement(functionHandler.constructAssignmentStatement(loc, new LeftHandSide[] { newIdLhs },
					new Expression[] { oldIdExpr }));
			final IdentifierExpression newIdIdExpr = //new IdentifierExpression(loc, newId);
					ExpressionFactory.constructIdentifierExpression(loc,
							boogieTypeHelper.getBoogieTypeForBoogieASTType(vl.getType()),
							newId, new DeclarationInformation(StorageClass.LOCAL, dispatchingProcedureName));
			args.add(newIdIdExpr);
		}

		// collect all functions that are addressoffed in the program and that
		// match the signature
		final ArrayList<String> fittingFunctions = new ArrayList<>();
		for (final Entry<String, Integer> en : main.getFunctionToIndex().entrySet()) {
			final CFunction ptdToFuncType = functionHandler.getCFunctionType(en.getKey());
			// if (ptdToFuncType.isCompatibleWith(calledFuncType)) {
			if (new ProcedureSignature(main, ptdToFuncType).equals(funcSignature)) {
				fittingFunctions.add(en.getKey());
			}
		}

		// add the functionPointerProcedure and the procedures it calls to the
		// call graph and modifiedGlobals
		// such that calculateTransitive (which is executed later, in
		// visit(TranslationUnit) after the postprocessor)
		// can compute the correct modifies clause
//		functionHandler.addModifiedGlobalEntry(fpfName);
		for (final String fittingFunc : fittingFunctions) {
//			functionHandler.addCallGraphEdge(fpfName, fittingFunc);
			functionHandler.registerCall(dispatchingProcedureName, fittingFunc);
		}

		// generate the actual body
		IdentifierExpression funcCallResult = null;
		if (fittingFunctions.isEmpty()) {
//			return new Body(loc, decl.toArray(new VariableDeclaration[decl.size()]),
//					stmt.toArray(new Statement[stmt.size()]));
			return functionHandler.constructBody(loc,
					builder.getDeclarations().toArray(new VariableDeclaration[builder.getDeclarations().size()]),
					builder.getStatements().toArray(new Statement[builder.getStatements().size()]));
		} else if (fittingFunctions.size() == 1) {
//			final ExpressionResult rex = (ExpressionResult) functionHandler.makeTheFunctionCallItself(main, loc,
//					fittingFunctions.get(0), new ArrayList<Statement>(), new ArrayList<Declaration>(),
//					new LinkedHashMap<VariableDeclaration, ILocation>(), new ArrayList<Overapprox>(), args);
			final ExpressionResult rex = (ExpressionResult) functionHandler.makeTheFunctionCallItself(main, loc,
					fittingFunctions.get(0), new ExpressionResultBuilder(), args);
			funcCallResult = (IdentifierExpression) rex.mLrVal.getValue();
//			for (final Declaration dec : rex.mDecl) {
//				decl.add((VariableDeclaration) dec);
//			}
//			stmt.addAll(rex.mStmt);
			builder.addAllExceptLrValue(rex);

			assert outParam.length <= 1;
			if (outParam.length == 1) {
//				stmt.add(mFunctionHandler.constructAssignmentStatement(loc,
//						new LeftHandSide[] { new VariableLHS(loc, outParam[0].getIdentifiers()[0]) },
//						new Expression[] { funcCallResult }));
				final String id = outParam[0].getIdentifiers()[0];
				final ASTType astType = outParam[0].getType();
				final VariableLHS lhs = //new VariableLHS(loc, outParam[0].getIdentifiers()[0]);
						ExpressionFactory.constructVariableLHS(loc,
								boogieTypeHelper.getBoogieTypeForBoogieASTType(astType),
								id,
								new DeclarationInformation(StorageClass.IMPLEMENTATION_OUTPARAM,
										dispatchingProcedureName));
				builder.addStatement(functionHandler.constructAssignmentStatement(loc,
						new LeftHandSide[] { lhs },
						new Expression[] { funcCallResult }));
			}
//			stmt.addAll(CHandler.createHavocsForAuxVars(rex.mAuxVars));
			builder.addStatements(CTranslationUtil.createHavocsForAuxVars(rex.mAuxVars));
//			stmt.add(new ReturnStatement(loc));
			builder.addStatement(new ReturnStatement(loc));

			return new Body(loc,
//					decl.toArray(new VariableDeclaration[decl.size()]),
					builder.getDeclarations().toArray(new VariableDeclaration[builder.getDeclarations().size()]),
					builder.getStatements().toArray(new Statement[builder.getStatements().size()]));
		} else {
//			final Map<VariableDeclaration, ILocation> auxVars = new LinkedHashMap<>();

//			final String tmpId = null;
			AuxVarInfo auxvar = null;
			if (!resultTypeIsVoid) {
//				tmpId = main.mNameHandler.getTempVarUID(SFO.AUXVAR.FUNCPTRRES, null);
//				final VariableDeclaration tmpVarDec = new VariableDeclaration(loc, new Attribute[0],
//						new VarList[] { new VarList(loc, new String[] { tmpId }, funcSignature.getReturnType()) });
				auxvar = CTranslationUtil.constructAuxVarInfo(loc, main,
						funcSignature.getReturnType(),
						SFO.AUXVAR.FUNCPTRRES);
//				decl.add(tmpVarDec);
				builder.addDeclaration(auxvar.getVarDec());
//				auxVars.put(tmpVarDec, loc);
				builder.addAuxVar(auxvar);
				funcCallResult = //new IdentifierExpression(loc, tmpId);
//						ExpressionFactory.constructIdentifierExpression(loc,
//								mBoogieTypeHelper.getBoogieTypeForPointerType(), tmpId,
//								new DeclarationInformation(StorageClass.LOCAL, dispatchingProcedureName));
						auxvar.getExp();
			}

//			final ExpressionResult firstElseRex = (ExpressionResult) functionHandler.makeTheFunctionCallItself(main,
//					loc, fittingFunctions.get(0), new ArrayList<Statement>(), new ArrayList<Declaration>(),
//					new LinkedHashMap<VariableDeclaration, ILocation>(), new ArrayList<Overapprox>(), args);
			final ExpressionResult firstElseRex = (ExpressionResult) functionHandler.makeTheFunctionCallItself(main,
					loc, fittingFunctions.get(0), new ExpressionResultBuilder(), args);
			for (final Declaration dec : firstElseRex.mDecl) {
//				decl.add((VariableDeclaration) dec);
				builder.addDeclaration(dec);
			}
//			auxVars.putAll(firstElseRex.mAuxVars);
//			builder.putAuxVars(firstElseRex.getAuxVars());
			builder.addAuxVars(firstElseRex.getAuxVars());

			final ArrayList<Statement> firstElseStmt = new ArrayList<>();
			firstElseStmt.addAll(firstElseRex.mStmt);
			if (!resultTypeIsVoid) {
				final AssignmentStatement assignment =
						functionHandler.constructAssignmentStatement(loc, new VariableLHS[] { auxvar.getLhs() },
								new Expression[] { firstElseRex.mLrVal.getValue() });
				firstElseStmt.add(assignment);
			}
			IfStatement currentIfStmt = null;

			for (int i = 1; i < fittingFunctions.size(); i++) {
//				final ExpressionResult currentRex = (ExpressionResult) functionHandler.makeTheFunctionCallItself(main,
//						loc, fittingFunctions.get(i), new ArrayList<Statement>(), new ArrayList<Declaration>(),
//						new LinkedHashMap<VariableDeclaration, ILocation>(), new ArrayList<Overapprox>(), args);
				final ExpressionResult currentRex = (ExpressionResult) functionHandler.makeTheFunctionCallItself(main,
						loc, fittingFunctions.get(i), new ExpressionResultBuilder(), args);
				for (final Declaration dec : currentRex.mDecl) {
//					decl.add((VariableDeclaration) dec);
					builder.addDeclaration(dec);
				}
//				auxVars.putAll(currentRex.mAuxVars);
				builder.addAuxVars(currentRex.mAuxVars);

				final ArrayList<Statement> newStmts = new ArrayList<>();
				newStmts.addAll(currentRex.mStmt);
				if (!resultTypeIsVoid) {
					final AssignmentStatement assignment =
							functionHandler.constructAssignmentStatement(loc, new VariableLHS[] { auxvar.getLhs() },
									new Expression[] { currentRex.mLrVal.getValue() });
					newStmts.add(assignment);
				}

				final IdentifierExpression functionPointerIdex =
//						new IdentifierExpression(loc, inParams[inParams.length - 1].getIdentifiers()[0]);
						boogieTypeHelper.constructIdentifierExpression(loc, inParams[inParams.length -1].getType(),
								inParams[inParams.length - 1].getIdentifiers()[0],
								StorageClass.IMPLEMENTATION_INPARAM, dispatchingProcedureName);
				final IdentifierExpression functionPointerValueOfCurrentFittingFunctionIdex =
//						new IdentifierExpression(loc, SFO.FUNCTION_ADDRESS + fittingFunctions.get(i));
						boogieTypeHelper.constructIdentifierExpression(loc,
								boogieTypeHelper.getBoogieTypeForPointerType(),
								SFO.FUNCTION_ADDRESS + fittingFunctions.get(i),
								StorageClass.IMPLEMENTATION_INPARAM, dispatchingProcedureName);
				final Expression condition =
						ExpressionFactory.newBinaryExpression(loc, BinaryExpression.Operator.COMPEQ,
								functionPointerIdex, functionPointerValueOfCurrentFittingFunctionIdex);

				if (i == 1) {
					currentIfStmt = new IfStatement(loc, condition, newStmts.toArray(new Statement[newStmts.size()]),
							firstElseStmt.toArray(new Statement[firstElseStmt.size()]));
				} else {
					currentIfStmt = new IfStatement(loc, condition, newStmts.toArray(new Statement[newStmts.size()]),
							new Statement[] { currentIfStmt });
				}
			}

//			stmt.add(currentIfStmt);
			builder.addStatement(currentIfStmt);
			if (outParam.length == 1) {
//				stmt.add(mFunctionHandler.constructAssignmentStatement(loc,
//						new LeftHandSide[] { new VariableLHS(loc, outParam[0].getIdentifiers()[0]) },
//						new Expression[] { funcCallResult }));
				final VariableLHS dispatchingFunctionResultLhs = //new VariableLHS(loc, outParam[0].getIdentifiers()[0]);
						ExpressionFactory.constructVariableLHS(loc,
								boogieTypeHelper.getBoogieTypeForBoogieASTType(outParam[0].getType()),
								outParam[0].getIdentifiers()[0],
								new DeclarationInformation(StorageClass.IMPLEMENTATION_OUTPARAM,
										dispatchingProcedureName));
				builder.addStatement(functionHandler.constructAssignmentStatement(loc,
						new LeftHandSide[] { dispatchingFunctionResultLhs },
						new Expression[] { funcCallResult }));
			}
//			stmt.addAll(CHandler.createHavocsForAuxVars(auxVars));
//			stmt.add(new ReturnStatement(loc));
//			return new Body(loc, decl.toArray(new VariableDeclaration[decl.size()]),
//					stmt.toArray(new Statement[stmt.size()]));
			builder.addStatements(CTranslationUtil.createHavocsForAuxVars(builder.getAuxVars()));
			builder.addStatement(new ReturnStatement(loc));
			return new Body(loc,
					builder.getDeclarations().toArray(new VariableDeclaration[builder.getDeclarations().size()]),
					builder.getStatements().toArray(new Statement[builder.getStatements().size()]));
		}
	}

	class UltimateInitProcedure {

		private Declaration mUltimateInitImplementation;
//		private final List<VariableLHS> mModifiesClauseContents;

		UltimateInitProcedure(final ILocation translationUnitLoc, final Dispatcher main, final IASTNode hook) {//,
//			final LinkedHashMap<Declaration, CDeclaration> declarationsGlobalInBoogie) {
//		mModifiesClauseContents = new ArrayList<>();
			createInit(translationUnitLoc, main, hook);//, declarationsGlobalInBoogie);
		}

		void createInit(final ILocation translationUnitLoc, final Dispatcher main, final IASTNode hook) {
//			final LinkedHashMap<Declaration, CDeclaration> declarationsGlobalInBoogie) {

			final MemoryHandler memoryHandler = main.mCHandler.getMemoryHandler();
			final ExpressionTranslation expressionTranslation = main.mCHandler.getExpressionTranslation();
			final BoogieTypeHelper boogieTypeHelper = main.mCHandler.getBoogieTypeHelper();
			final FunctionHandler functionHandler = main.mCHandler.getFunctionHandler();

<<<<<<< HEAD
			main.mCHandler.getFunctionHandler().beginUltimateInitOrStart(main, translationUnitLoc, SFO.INIT, hook);
=======
			{
				final Procedure initProcedureDecl = new Procedure(translationUnitLoc, new Attribute[0], SFO.INIT,
						new String[0], new VarList[0], new VarList[0], new Specification[0], null);
				main.mCHandler.getFunctionHandler().beginCustomProcedure(main, translationUnitLoc, SFO.INIT,
						initProcedureDecl);
//				main.mCHandler.getFunctionHandler().beginUltimateInitOrStart(main, translationUnitLoc, SFO.INIT);
			}
>>>>>>> 2d4c458d
			final ArrayList<Statement> initStatements = new ArrayList<>();
			final Collection<String> proceduresCalledByUltimateInit = new HashSet<>();

//			final ArrayList<Declaration> decl = new ArrayList<>();
			final ArrayList<VariableDeclaration> initDecl = new ArrayList<>();

			if (main.mCHandler.getMemoryHandler().getRequiredMemoryModelFeatures()
					.isMemoryModelInfrastructureRequired()) {

				// set #valid[0] = 0 (i.e., the memory at the NULL-pointer is not allocated)
				final Expression zero = mExpressionTranslation.constructLiteralForIntegerType(translationUnitLoc,
						mExpressionTranslation.getCTypeOfPointerComponents(), BigInteger.ZERO);
//				final String lhsId = SFO.VALID;
				final Expression literalThatRepresentsFalse = memoryHandler.getBooleanArrayHelper().constructFalse();
				final AssignmentStatement assignment = MemoryHandler.constructOneDimensionalArrayUpdate(main,
						translationUnitLoc, zero, memoryHandler.getValidArrayLhs(translationUnitLoc),
						literalThatRepresentsFalse);
				initStatements.add(0, assignment);
//				mInitializedGlobals.add(SFO.VALID);

				// set the value of the NULL-constant to NULL = { base : 0, offset : 0 }
				final VariableLHS slhs = //new VariableLHS(translationUnitLoc, SFO.NULL);
						ExpressionFactory.constructVariableLHS(translationUnitLoc,
								boogieTypeHelper.getBoogieTypeForPointerType(),
								SFO.NULL,
								DeclarationInformation.DECLARATIONINFO_GLOBAL);
				initStatements.add(0, functionHandler.constructAssignmentStatement(translationUnitLoc,
						new LeftHandSide[] { slhs },
						new Expression[] {
								ExpressionFactory.constructStructConstructor(translationUnitLoc,
										new String[] { "base", "offset" },
								new Expression[] {
										expressionTranslation.constructLiteralForIntegerType(translationUnitLoc,
												expressionTranslation.getCTypeOfPointerComponents(), BigInteger.ZERO),
										expressionTranslation.constructLiteralForIntegerType(translationUnitLoc,
												expressionTranslation.getCTypeOfPointerComponents(),
												BigInteger.ZERO) }) }));
//				mInitializedGlobals.add(SFO.NULL);
			}
//			assert assertInitializedGlobalsTracksAllInitializedVariables(initStatements);

			// initialization for statics and other globals
//			for (final Entry<Declaration, CDeclaration> en : declarationsGlobalInBoogie.entrySet()) {
			for (final Entry<VariableDeclaration, CDeclaration> en :
					main.mCHandler.getStaticObjectsHandler().getGlobalVariableDeclsWithAssociatedCDecls().entrySet()) {
//				if (en.getKey() instanceof TypeDeclaration || en.getKey() instanceof ConstDeclaration) {
//					continue;
//				}
				final ILocation currentDeclsLoc = en.getKey().getLocation();
				final InitializerResult initializer = en.getValue().getInitializer();

				/*
				 * global variables with external linkage are not implicitly initialized. (They are initialized by the
				 * module that provides them..)
				 */
				if (en.getValue().isExtern()) {
					continue;
				}

				for (final VarList vl : en.getKey().getVariables()) {
					for (final String id : vl.getIdentifiers()) {

						final VariableLHS lhs = //new VariableLHS(currentDeclsLoc, id);
								ExpressionFactory.constructVariableLHS(currentDeclsLoc,
										main.mCHandler.getBoogieTypeHelper()
											.getBoogieTypeForBoogieASTType(vl.getType()),
										id,
										DeclarationInformation.DECLARATIONINFO_GLOBAL);

						if (main.mCHandler.isHeapVar(id)) {
							final LocalLValue llVal =
									new LocalLValue(lhs, en.getValue().getType(), null);
							initStatements.add(memoryHandler.getMallocCall(llVal, currentDeclsLoc, hook));
							proceduresCalledByUltimateInit.add(MemoryModelDeclarations.Ultimate_Alloc.name());
						}

						final ExpressionResult initRex = main.mCHandler.getInitHandler().initialize(currentDeclsLoc,
								main, lhs, en.getValue().getType(), initializer, hook);
						for (final Statement stmt : initRex.getStatements()) {
							if (stmt instanceof CallStatement) {
								proceduresCalledByUltimateInit.add(((CallStatement) stmt).getMethodName());
							}
							initStatements.add(stmt);
						}
						initStatements.addAll(CTranslationUtil.createHavocsForAuxVars(initRex.mAuxVars));
						for (final Declaration d : initRex.mDecl) {
							initDecl.add((VariableDeclaration) d);
						}
					}
				}
				for (final VarList vl : en.getKey().getVariables()) {
//					mInitializedGlobals.addAll(Arrays.asList(vl.getIdentifiers()));
				}
			}


			/*
			 * perhaps move more functionality into the following section, once StaticObjectsHandler is used more widely
			 */
			main.mCHandler.getStaticObjectsHandler().freeze();
			initStatements.addAll(main.mCHandler.getStaticObjectsHandler().getStatementsForUltimateInit());
//			mInitializedGlobals.addAll(main.mCHandler.getStaticObjectsHandler().getVariablesModifiedByUltimateInit());

			// should not be necessary:
//			mInitializedGlobals.addAll(functionHandler.getModifiedGlobals().get(SFO.INIT));

//			final Specification[] specsInit = new Specification[1];
//
//
//			for (final String varName : mInitializedGlobals) {
//				mModifiesClauseContents.add(new VariableLHS(translationUnitLoc, varName));
//			}
//			specsInit[0] = new ModifiesSpecification(translationUnitLoc, false,
//					mModifiesClauseContents.toArray(new VariableLHS[mModifiesClauseContents.size()]));

			/*
			 * note that we only have to deal with the implementation part of the procedure, the declaration is managed
			 * by the FunctionHandler
			 */
			final Body initBody = functionHandler.constructBody(translationUnitLoc,
					initDecl.toArray(new VariableDeclaration[initDecl.size()]),
					initStatements.toArray(new Statement[initStatements.size()]));
			final Procedure initProcedureImplementation = new Procedure(translationUnitLoc, new Attribute[0],
					SFO.INIT, new String[0], new VarList[0], new VarList[0], null, initBody);


//			final Procedure initProcedureDecl = new Procedure(translationUnitLoc, new Attribute[0], SFO.INIT,
//					new String[0], new VarList[0], new VarList[0], specsInit, null);

//			proceduresCalledByUltimateInit.addAll(
//					main.mCHandler.getStaticObjectsHandler().getProceduresCalledByUltimateInit());

//			functionHandler.endUltimateInitOrStart(main, initProcedureDecl, SFO.INIT, proceduresCalledByUltimateInit);
//			functionHandler.endUltimateInitOrStart(main, initProcedureDecl, SFO.INIT);
			main.mCHandler.getFunctionHandler().endCustomProcedure(main, SFO.INIT);

			mUltimateInitImplementation = initProcedureImplementation;
		}

		public Declaration getUltimateInitImplementation() {
			return mUltimateInitImplementation;
		}

//		public List<VariableLHS> getUltimateInitModifiesClauseContents() {
//			return  mModifiesClauseContents;
//		}

	}


	class UltimateStartProcedure {

		private Procedure mStartProcedure;

		UltimateStartProcedure(final Dispatcher main, final ILocation loc, final IASTNode hook) {
			createStartProc(main, loc, hook);
		}

		void createStartProc(final Dispatcher main, final ILocation loc, final IASTNode hook) {

			final FunctionHandler functionHandler = main.mCHandler.getFunctionHandler();
			final BoogieTypeHelper boogieTypeHelper = main.mCHandler.getBoogieTypeHelper();

//			final Map<String, Procedure> procedures = functionHandler.getProcedures();
			final String checkedMethod = main.getCheckedMethod();

			Procedure startProcedure = null;

			if (!checkedMethod.equals(SFO.EMPTY) && functionHandler.hasProcedure(checkedMethod)) {
				mLogger.info("Settings: Checked method=" + checkedMethod);

<<<<<<< HEAD
				functionHandler.beginUltimateInitOrStart(main, loc, SFO.START, hook);
=======
				{
					final Procedure startDeclaration = new Procedure(loc, new Attribute[0], SFO.START, new String[0],
						new VarList[0], new VarList[0], new Specification[0], null);
					functionHandler.beginCustomProcedure(main, loc, SFO.START, startDeclaration);
				}
>>>>>>> 2d4c458d

//				Procedure startDeclaration = null;
//				Specification[] specsStart = new Specification[0];

//				functionHandler.addCallGraphEdge(SFO.START, SFO.INIT);
//				functionHandler.addCallGraphEdge(SFO.START, checkedMethod);

				final ArrayList<Statement> startStmt = new ArrayList<>();
				final ArrayList<VariableDeclaration> startDecl = new ArrayList<>();
//				specsStart = new Specification[1];
				startStmt.add(functionHandler.constructCallStatement(loc, false, new VariableLHS[0], SFO.INIT,
						new Expression[0]));
				final VarList[] checkedMethodOutParams =
						functionHandler.getProcedureDeclaration(checkedMethod).getOutParams();
				final VarList[] checkedMethodInParams =
						functionHandler.getProcedureDeclaration(checkedMethod).getInParams();
				final Specification[] checkedMethodSpec =
						functionHandler.getProcedureDeclaration(checkedMethod).getSpecification();

				// find out the requires specs of the checked method and assume it before its start
				final ArrayList<Statement> reqSpecsAssumes = new ArrayList<>();
				for (final Specification spec : checkedMethodSpec) {
					if (spec instanceof RequiresSpecification) {
						reqSpecsAssumes.add(new AssumeStatement(loc, ((RequiresSpecification) spec).getFormula()));
					}
				}
				startStmt.addAll(reqSpecsAssumes);

				final ArrayList<Expression> args = new ArrayList<>();
				if (checkedMethodInParams.length > 0) {
					startDecl.add(new VariableDeclaration(loc, new Attribute[0], checkedMethodInParams));
					for (final VarList arg : checkedMethodInParams) {
						assert arg.getIdentifiers().length == 1; // by construction
						final String id = arg.getIdentifiers()[0];
						final IdentifierExpression idEx = //new IdentifierExpression(loc, id);
								boogieTypeHelper.constructIdentifierExpression(loc,
										arg.getType(), id, StorageClass.LOCAL, SFO.START);
						args.add(idEx);
					}
				}
				if (checkedMethodOutParams.length != 0) {
					assert checkedMethodOutParams.length == 1;
					// there is 1(!) return value
//					final String checkMethodRet = main.mNameHandler.getTempVarUID(SFO.AUXVAR.RETURNED, null);
//					final VarList tempVar =
//							new VarList(loc, new String[] { checkMethodRet }, checkedMethodOutParams[0].getType());
//					final VariableDeclaration tmpVar =
//							new VariableDeclaration(loc, new Attribute[0], new VarList[] { tempVar });
					final CType checkedMethodResultCType =
							functionHandler.getCFunctionType(checkedMethod).getResultType();
					final AuxVarInfo checkedMethodReturnAuxVar = CTranslationUtil.constructAuxVarInfo(loc, main,
							checkedMethodResultCType, SFO.AUXVAR.RETURNED);
					main.mCHandler.getSymbolTable().addBoogieCIdPair(
							checkedMethodReturnAuxVar.getExp().getIdentifier(),
							SFO.NO_REAL_C_VAR + checkedMethodReturnAuxVar.getExp().getIdentifier(),
//							checkMethodRet,
//							SFO.NO_REAL_C_VAR + checkMethodRet,
							loc);
					startDecl.add(checkedMethodReturnAuxVar.getVarDec());
					startStmt.add(functionHandler.constructCallStatement(loc, false,
							new VariableLHS[] { checkedMethodReturnAuxVar.getLhs() },
							checkedMethod, args.toArray(new Expression[args.size()])));
					functionHandler.registerCall(checkedMethod);
				} else { // void
					startStmt.add(functionHandler.constructCallStatement(loc, false, new VariableLHS[0], checkedMethod,
							args.toArray(new Expression[args.size()])));
					functionHandler.registerCall(checkedMethod);
				}

//				final LinkedHashSet<VariableLHS> startModifiesClause = new LinkedHashSet<>();
//				for (final String id : mInitializedGlobals) {
//					startModifiesClause.add(new VariableLHS(loc, id));
//				}

				// should not be necessary if we treat start and init as normal procedures
//				for (final String id : functionHandler.getModifiedGlobals().get(checkedMethod)) {
//					startModifiesClause.add(new VariableLHS(loc, id));
//				}

//				specsStart[0] = new ModifiesSpecification(loc, false,
//						startModifiesClause.toArray(new VariableLHS[startModifiesClause.size()]));

				final Body startBody = functionHandler.constructBody(loc,
						startDecl.toArray(new VariableDeclaration[startDecl.size()]),
						startStmt.toArray(new Statement[startStmt.size()]));
//				final Body startBody = new Body(loc, startDecl.toArray(new VariableDeclaration[startDecl.size()]),
//						startStmt.toArray(new Statement[startStmt.size()]));

				startProcedure = new Procedure(loc, new Attribute[0], SFO.START, new String[0], new VarList[0],
						new VarList[0], null, startBody);

				/* note that we only deal with the implementation of the procedure here, the declaration is managed
				 * by the FucntionHandler
				 */
//				final Procedure startDeclaration = new Procedure(loc, new Attribute[0], SFO.START, new String[0],
//						new VarList[0], new VarList[0], specsStart, null);

//				final List<String> proceduresCalledByStart = Arrays.asList(new String[] { SFO.INIT, checkedMethod });

//				functionHandler.endUltimateInitOrStart(main, startDeclaration, SFO.START, proceduresCalledByStart);
//				functionHandler.endUltimateInitOrStart(main, startDeclaration, SFO.START);
				functionHandler.endCustomProcedure(main, SFO.START);
			} else {
				mLogger.info("Settings: Library mode!");
				if (functionHandler.hasProcedure(SFO.MAIN)) {
					final String msg =
							"You selected the library mode (i.e., each procedure can be starting procedure and global "
							+ "variables are not initialized). This program contains a \"main\" procedure. Maybe you "
							+ "wanted to select the \"main\" procedure as starting procedure.";
					mDispatcher.warn(loc, msg);
				}
			}

			mStartProcedure = startProcedure;
		}

		public Declaration getUltimateStartDeclaration() {
			return mStartProcedure;
		}
	}
}
<|MERGE_RESOLUTION|>--- conflicted
+++ resolved
@@ -1,1046 +1,1038 @@
-/*
- * Copyright (C) 2013-2015 Alexander Nutz (nutz@informatik.uni-freiburg.de)
- * Copyright (C) 2015 Markus Lindenmann (lindenmm@informatik.uni-freiburg.de)
- * Copyright (C) 2013-2015 Matthias Heizmann (heizmann@informatik.uni-freiburg.de)
- * Copyright (C) 2015 University of Freiburg
- *
- * This file is part of the ULTIMATE CACSL2BoogieTranslator plug-in.
- *
- * The ULTIMATE CACSL2BoogieTranslator plug-in is free software: you can redistribute it and/or modify
- * it under the terms of the GNU Lesser General Public License as published
- * by the Free Software Foundation, either version 3 of the License, or
- * (at your option) any later version.
- *
- * The ULTIMATE CACSL2BoogieTranslator plug-in is distributed in the hope that it will be useful,
- * but WITHOUT ANY WARRANTY; without even the implied warranty of
- * MERCHANTABILITY or FITNESS FOR A PARTICULAR PURPOSE.  See the
- * GNU Lesser General Public License for more details.
- *
- * You should have received a copy of the GNU Lesser General Public License
- * along with the ULTIMATE CACSL2BoogieTranslator plug-in. If not, see <http://www.gnu.org/licenses/>.
- *
- * Additional permission under GNU GPL version 3 section 7:
- * If you modify the ULTIMATE CACSL2BoogieTranslator plug-in, or any covered work, by linking
- * or combining it with Eclipse RCP (or a modified version of Eclipse RCP),
- * containing parts covered by the terms of the Eclipse Public License, the
- * licensors of the ULTIMATE CACSL2BoogieTranslator plug-in grant you additional permission
- * to convey the resulting work.
- */
-package de.uni_freiburg.informatik.ultimate.cdt.translation.implementation.base.chandler;
-
-import java.math.BigInteger;
-import java.util.ArrayList;
-import java.util.Collection;
-import java.util.HashSet;
-import java.util.Map.Entry;
-import java.util.Set;
-
-import org.eclipse.cdt.core.dom.ast.IASTNode;
-
-import de.uni_freiburg.informatik.ultimate.boogie.DeclarationInformation;
-import de.uni_freiburg.informatik.ultimate.boogie.DeclarationInformation.StorageClass;
-import de.uni_freiburg.informatik.ultimate.boogie.ExpressionFactory;
-import de.uni_freiburg.informatik.ultimate.boogie.ast.ASTType;
-import de.uni_freiburg.informatik.ultimate.boogie.ast.AssignmentStatement;
-import de.uni_freiburg.informatik.ultimate.boogie.ast.AssumeStatement;
-import de.uni_freiburg.informatik.ultimate.boogie.ast.Attribute;
-import de.uni_freiburg.informatik.ultimate.boogie.ast.BinaryExpression;
-import de.uni_freiburg.informatik.ultimate.boogie.ast.Body;
-import de.uni_freiburg.informatik.ultimate.boogie.ast.CallStatement;
-import de.uni_freiburg.informatik.ultimate.boogie.ast.ConstDeclaration;
-import de.uni_freiburg.informatik.ultimate.boogie.ast.Declaration;
-import de.uni_freiburg.informatik.ultimate.boogie.ast.Expression;
-import de.uni_freiburg.informatik.ultimate.boogie.ast.FunctionDeclaration;
-import de.uni_freiburg.informatik.ultimate.boogie.ast.IdentifierExpression;
-import de.uni_freiburg.informatik.ultimate.boogie.ast.IfStatement;
-import de.uni_freiburg.informatik.ultimate.boogie.ast.LeftHandSide;
-import de.uni_freiburg.informatik.ultimate.boogie.ast.NamedAttribute;
-import de.uni_freiburg.informatik.ultimate.boogie.ast.NamedType;
-import de.uni_freiburg.informatik.ultimate.boogie.ast.PrimitiveType;
-import de.uni_freiburg.informatik.ultimate.boogie.ast.Procedure;
-import de.uni_freiburg.informatik.ultimate.boogie.ast.RequiresSpecification;
-import de.uni_freiburg.informatik.ultimate.boogie.ast.ReturnStatement;
-import de.uni_freiburg.informatik.ultimate.boogie.ast.Specification;
-import de.uni_freiburg.informatik.ultimate.boogie.ast.Statement;
-import de.uni_freiburg.informatik.ultimate.boogie.ast.TypeDeclaration;
-import de.uni_freiburg.informatik.ultimate.boogie.ast.VarList;
-import de.uni_freiburg.informatik.ultimate.boogie.ast.VariableDeclaration;
-import de.uni_freiburg.informatik.ultimate.boogie.ast.VariableLHS;
-import de.uni_freiburg.informatik.ultimate.boogie.type.BoogieType;
-import de.uni_freiburg.informatik.ultimate.cdt.translation.implementation.LocationFactory;
-import de.uni_freiburg.informatik.ultimate.cdt.translation.implementation.base.CTranslationUtil;
-import de.uni_freiburg.informatik.ultimate.cdt.translation.implementation.base.FunctionDeclarations;
-import de.uni_freiburg.informatik.ultimate.cdt.translation.implementation.base.TypeHandler;
-import de.uni_freiburg.informatik.ultimate.cdt.translation.implementation.base.chandler.MemoryHandler.MemoryModelDeclarations;
-import de.uni_freiburg.informatik.ultimate.cdt.translation.implementation.base.expressiontranslation.BitvectorTranslation;
-import de.uni_freiburg.informatik.ultimate.cdt.translation.implementation.base.expressiontranslation.ExpressionTranslation;
-import de.uni_freiburg.informatik.ultimate.cdt.translation.implementation.container.AuxVarInfo;
-import de.uni_freiburg.informatik.ultimate.cdt.translation.implementation.container.c.CFunction;
-import de.uni_freiburg.informatik.ultimate.cdt.translation.implementation.container.c.CPrimitive;
-import de.uni_freiburg.informatik.ultimate.cdt.translation.implementation.container.c.CPrimitive.CPrimitiveCategory;
-import de.uni_freiburg.informatik.ultimate.cdt.translation.implementation.container.c.CType;
-import de.uni_freiburg.informatik.ultimate.cdt.translation.implementation.exception.UnsupportedSyntaxException;
-import de.uni_freiburg.informatik.ultimate.cdt.translation.implementation.result.CDeclaration;
-import de.uni_freiburg.informatik.ultimate.cdt.translation.implementation.result.ExpressionResult;
-import de.uni_freiburg.informatik.ultimate.cdt.translation.implementation.result.ExpressionResultBuilder;
-import de.uni_freiburg.informatik.ultimate.cdt.translation.implementation.result.InitializerResult;
-import de.uni_freiburg.informatik.ultimate.cdt.translation.implementation.result.LocalLValue;
-import de.uni_freiburg.informatik.ultimate.cdt.translation.implementation.util.SFO;
-import de.uni_freiburg.informatik.ultimate.cdt.translation.interfaces.Dispatcher;
-import de.uni_freiburg.informatik.ultimate.core.model.models.ILocation;
-import de.uni_freiburg.informatik.ultimate.core.model.services.ILogger;
-
-/**
- * Class caring for some post processing steps, like creating an initializer procedure and the start procedure.
- *
- * @author Markus Lindenmann
- * @date 12.10.2012
- */
-public class PostProcessor {
-//	/**
-//	 * Holds the Boogie identifiers of the initialized global variables. Used for filling the modifies clause of
-//	 * Ultimate.start and Ultimate.init.
-//	 */
-//	private final LinkedHashSet<String> mInitializedGlobals;
-
-	private final Dispatcher mDispatcher;
-	private final ILogger mLogger;
-
-	private final ExpressionTranslation mExpressionTranslation;
-	private final boolean mOverapproximateFloatingPointOperations;
-
-	/*
-	 * Decides if the PostProcessor declares the special function that we use for converting Boogie-Real to a
-	 * Boogie-Int. This is needed when we do a cast from float to int in C.
-	 */
-	public boolean mDeclareToIntFunction = false;
-
-	/**
-	 * Constructor.
-	 *
-	 * @param overapproximateFloatingPointOperations
-	 */
-	public PostProcessor(final Dispatcher dispatcher, final ILogger logger,
-			final ExpressionTranslation expressionTranslation, final boolean overapproximateFloatingPointOperations) {
-//		mInitializedGlobals = new LinkedHashSet<>();
-		mDispatcher = dispatcher;
-		mLogger = logger;
-		mExpressionTranslation = expressionTranslation;
-		mOverapproximateFloatingPointOperations = overapproximateFloatingPointOperations;
-	}
-
-	/**
-	 * Start method for the post processing.
-	 *
-	 * @param main
-	 *            a reference to the main dispatcher.
-	 * @param loc
-	 *            the location of the translation unit.
-	 * @param memoryHandler
-	 * @param arrayHandler
-	 *            a reference to the arrayHandler.
-	 * @param structHandler
-	 * @param typeHandler
-	 * @param initStatements
-	 *            a list of all global init statements.
-	 * @param procedures
-	 *            a list of all procedures in the TU.
-	 * @param modifiedGlobals
-	 *            modified globals for all procedures.
-	 * @param undefinedTypes
-	 *            a list of used, but not declared types.
-	 * @param functions
-	 *            a list of functions to add to the TU.
-	 * @param mDeclarationsGlobalInBoogie
-	 * @param expressionTranslation
-	 * @param uninitGlobalVars
-	 *            a set of uninitialized global variables.
-	 * @return a declaration list holding the init() and start() procedure.
-	 */
-	public ArrayList<Declaration> postProcess(final Dispatcher main, final ILocation loc, final IASTNode hook) {
-//			final LinkedHashMap<Declaration, CDeclaration> mDeclarationsGlobalInBoogie) {
-		final ArrayList<Declaration> decl = new ArrayList<>();
-
-
-		final Set<String> undefinedTypes = main.mTypeHandler.getUndefinedTypes();
-		decl.addAll(declareUndefinedTypes(loc, undefinedTypes));
-
-		final UltimateInitProcedure initProcedure = new UltimateInitProcedure(loc, main, hook);//, mDeclarationsGlobalInBoogie);
-		decl.add(initProcedure.getUltimateInitImplementation());
-		
-		final UltimateStartProcedure startProcedure = new UltimateStartProcedure(main, loc, hook);
-		decl.add(startProcedure.getUltimateStartDeclaration());
-//		decl.addAll(createUltimateStartProcedure(main, loc, functionHandler,
-//				initProcedure.getUltimateInitModifiesClauseContents()));
-
-		decl.addAll(declareFunctionPointerProcedures(main));
-		decl.addAll(declareConversionFunctions(main));
-
-		final TypeHandler typeHandler = (TypeHandler) main.mTypeHandler;
-
-		if ((typeHandler).isBitvectorTranslation()) {
-			final ExpressionTranslation expressionTranslation = main.mCHandler.getExpressionTranslation();
-
-			decl.addAll(PostProcessor.declarePrimitiveDataTypeSynonyms(loc, main.getTypeSizes(), typeHandler));
-
-			if ((typeHandler).areFloatingTypesNeeded()) {
-				decl.addAll(PostProcessor.declareFloatDataTypes(loc, main.getTypeSizes(), typeHandler,
-						mOverapproximateFloatingPointOperations, expressionTranslation));
-			}
-
-			final String[] importantFunctions = new String[] { "bvadd" };
-			final BitvectorTranslation bitvectorTranslation = (BitvectorTranslation) expressionTranslation;
-			bitvectorTranslation.declareBinaryBitvectorFunctionsForAllIntegerDatatypes(loc, importantFunctions);
-		}
-		return decl;
-	}
-
-	private ArrayList<Declaration> declareConversionFunctions(final Dispatcher main) {
-//			final FunctionHandler functionHandler, final MemoryHandler memoryHandler,
-//			final StructHandler structHandler) {
-
-		final ILocation ignoreLoc = LocationFactory.createIgnoreCLocation();
-
-		final ArrayList<Declaration> decls = new ArrayList<>();
-
-		// function to_int
-		final String inReal = "inReal";
-		// IdentifierExpression inRealIdex = new IdentifierExpression(ignoreLoc, inReal);
-		final String outInt = "outInt";
-		// IdentifierExpression outIntIdex = new IdentifierExpression(ignoreLoc, outInt);
-		final VarList realParam = new VarList(ignoreLoc, new String[] {},
-				new PrimitiveType(ignoreLoc, BoogieType.TYPE_REAL, SFO.REAL));
-		final VarList[] oneRealParam = new VarList[] { realParam };
-		final VarList intParam = new VarList(ignoreLoc, new String[] { outInt },
-				new PrimitiveType(ignoreLoc, BoogieType.TYPE_INT, SFO.INT));
-		// VarList[] oneIntParam = new VarList[] { intParam };
-		// Expression inRealGeq0 = new BinaryExpression(ignoreLoc,
-		// BinaryExpression.Operator.COMPGEQ, inRealIdex, new IntegerLiteral(ignoreLoc, SFO.NR0));
-		//
-		// Expression roundDown = new BinaryExpression(ignoreLoc, BinaryExpression.Operator.LOGICAND,
-		// new BinaryExpression(ignoreLoc, BinaryExpression.Operator.COMPLEQ,
-		// new BinaryExpression(ignoreLoc, BinaryExpression.Operator.ARITHMINUS, inRealIdex, new
-		// IntegerLiteral(ignoreLoc, SFO.NR1)),
-		// outIntIdex),
-		// new BinaryExpression(ignoreLoc, BinaryExpression.Operator.COMPLEQ,
-		// outIntIdex,
-		// inRealIdex));
-		// Expression roundUp = new BinaryExpression(ignoreLoc, BinaryExpression.Operator.LOGICAND,
-		// new BinaryExpression(ignoreLoc, BinaryExpression.Operator.COMPLEQ,
-		// inRealIdex,
-		// outIntIdex),
-		// new BinaryExpression(ignoreLoc, BinaryExpression.Operator.COMPLEQ,
-		// new BinaryExpression(ignoreLoc, BinaryExpression.Operator.ARITHPLUS, inRealIdex, new
-		// IntegerLiteral(ignoreLoc, SFO.NR1)),
-		// outIntIdex));
-		//
-		// Specification toIntSpec = new EnsuresSpecification(ignoreLoc, false, new IfThenElseExpression(ignoreLoc,
-		// inRealGeq0, roundDown, roundUp));
-		// decls.add(new Procedure(ignoreLoc, new Attribute[0], SFO.TO_INT, new String[0], oneRealParam, oneIntParam,
-		// new Specification[] { toIntSpec }, null));
-
-		if (mDeclareToIntFunction) {
-			decls.add(new FunctionDeclaration(ignoreLoc, new Attribute[0], SFO.TO_INT, new String[0], oneRealParam,
-					intParam));
-		}
-
-		return decls;
-	}
-
-	private ArrayList<Declaration> declareFunctionPointerProcedures(final Dispatcher main) {
-		final FunctionHandler functionHandler = main.mCHandler.getFunctionHandler();
-		final MemoryHandler memoryHandler = main.mCHandler.getMemoryHandler();
-
-
-		final ILocation ignoreLoc = LocationFactory.createIgnoreCLocation();
-		final ArrayList<Declaration> result = new ArrayList<>();
-		for (final ProcedureSignature cFunc : functionHandler.getFunctionsSignaturesWithFunctionPointers()) {
-			final String procName = cFunc.toString();
-
-			final VarList[] inParams = functionHandler.getProcedureDeclaration(procName).getInParams();
-			final VarList[] outParams = functionHandler.getProcedureDeclaration(procName).getOutParams();
-			assert outParams.length <= 1;
-			final Procedure functionPointerMuxProc =
-					new Procedure(ignoreLoc, new Attribute[0], procName, new String[0], inParams, outParams,
-							// FIXME: it seems an odd convention that giving it "null" as Specification makes it an
-							// implementation
-							// (instead of a procedure) in Boogie
-							// new Specification[0],
-							null,
-							// functionHandler.getFunctionPointerFunctionBody(ignoreLoc, main, memoryHandler,
-							// structHandler, procName, cFunc, inParams, outParams));
-							getFunctionPointerFunctionBody(ignoreLoc, main, functionHandler, memoryHandler,
-									procName, cFunc, inParams, outParams));
-			result.add(functionPointerMuxProc);
-		}
-		return result;
-	}
-
-	/**
-	 * Declares a type for each identifier in the set.
-	 *
-	 * @param loc
-	 *            the location to be used for the declarations.
-	 * @param undefinedTypes
-	 *            a list of undefined, but used types.
-	 * @return a list of type declarations.
-	 */
-	private static Collection<? extends Declaration> declareUndefinedTypes(final ILocation loc,
-			final Set<String> undefinedTypes) {
-		final ArrayList<Declaration> decl = new ArrayList<>();
-		for (final String s : undefinedTypes) {
-			decl.add(new TypeDeclaration(loc, new Attribute[0], false, s, new String[0]));
-		}
-		return decl;
-	}
-
-//	/**
-//	 *
-//	 *
-//	 * @param initStatements
-//	 * @return
-//	 */
-//	private boolean assertInitializedGlobalsTracksAllInitializedVariables(final Collection<Statement> initStatements) {
-//		for (final Statement stmt : initStatements) {
-//			if (stmt instanceof AssignmentStatement) {
-//				final AssignmentStatement ass = (AssignmentStatement) stmt;
-//				assert ass.getLhs().length == 1; // by construction ...
-//				final LeftHandSide lhs = ass.getLhs()[0];
-//				final String id = BoogieASTUtil.getLHSId(lhs);
-//				if (!mInitializedGlobals.contains(id)) {
-//					return false;
-//				}
-//			}
-//		}
-//		return true;
-//	}
-
-	/**
-	 * Generate type declarations like, e.g., the following. type { :isUnsigned true } { :bitsize 16 } C_USHORT = bv16;
-	 * This allow us to use type synonyms like C_USHORT during the translation. This is yet not consequently
-	 * implemented. This is desired not only for bitvectors: it makes our translation more modular and can ease
-	 * debugging. However, that this located in this class and fixed to bitvectors is a workaround.
-	 *
-	 * @param typeHandler
-	 */
-	public static ArrayList<Declaration> declarePrimitiveDataTypeSynonyms(final ILocation loc,
-			final TypeSizes typeSizes, final TypeHandler typeHandler) {
-		final ArrayList<Declaration> decls = new ArrayList<>();
-		for (final CPrimitive.CPrimitives cPrimitive : CPrimitive.CPrimitives.values()) {
-			final CPrimitive cPrimitiveO = new CPrimitive(cPrimitive);
-			if (cPrimitiveO.getGeneralType() == CPrimitiveCategory.INTTYPE) {
-				final Attribute[] attributes = new Attribute[2];
-				attributes[0] = new NamedAttribute(loc, "isUnsigned",
-						new Expression[] {
-								ExpressionFactory.createBooleanLiteral(loc, typeSizes.isUnsigned(cPrimitiveO)) });
-				final int bytesize = typeSizes.getSize(cPrimitive);
-				final int bitsize = bytesize * 8;
-				attributes[1] = new NamedAttribute(loc, "bitsize",
-						new Expression[] { ExpressionFactory.createIntegerLiteral(loc, String.valueOf(bitsize)) });
-				final String identifier = "C_" + cPrimitive.name();
-				final String[] typeParams = new String[0];
-				final String name = "bv" + bitsize;
-				final ASTType astType = typeHandler.bytesize2asttype(loc, CPrimitiveCategory.INTTYPE, bytesize);
-				decls.add(new TypeDeclaration(loc, attributes, false, identifier, typeParams, astType));
-			}
-		}
-		return decls;
-	}
-
-	/**
-	 * Generate FloatingPoint types
-	 *
-	 * @param loc
-	 * @param typesizes
-	 * @param typeHandler
-	 * @param expressionTranslation
-	 * @return
-	 */
-	public static ArrayList<Declaration> declareFloatDataTypes(final ILocation loc, final TypeSizes typesizes,
-			final TypeHandler typeHandler, final boolean overapproximateFloat,
-			final ExpressionTranslation expressionTranslation) {
-		final ArrayList<Declaration> decls = new ArrayList<>();
-
-		// Roundingmodes, for now RNE hardcoded
-		final Attribute[] attributesRM;
-		if (overapproximateFloat) {
-			attributesRM = new Attribute[0];
-		} else {
-			final String smtlibRmIdentifier = "RoundingMode";
-			attributesRM = new Attribute[1];
-			attributesRM[0] = new NamedAttribute(loc, FunctionDeclarations.BUILTIN_IDENTIFIER,
-					new Expression[] { ExpressionFactory.createStringLiteral(loc, smtlibRmIdentifier) });
-		}
-		final String[] typeParamsRM = new String[0];
-		decls.add(new TypeDeclaration(loc, attributesRM, false, BitvectorTranslation.BOOGIE_ROUNDING_MODE_IDENTIFIER,
-				typeParamsRM));
-
-		final Attribute[] attributesRNE;
-		final Attribute[] attributesRTZ;
-		if (overapproximateFloat) {
-			attributesRNE = new Attribute[0];
-			attributesRTZ = new Attribute[0];
-		} else {
-			final Attribute attributeRNE = new NamedAttribute(loc, FunctionDeclarations.BUILTIN_IDENTIFIER,
-					new Expression[] { ExpressionFactory.createStringLiteral(loc, "RNE") });
-			final Attribute attributeRTZ = new NamedAttribute(loc, FunctionDeclarations.BUILTIN_IDENTIFIER,
-					new Expression[] { ExpressionFactory.createStringLiteral(loc, "RTZ") });
-			attributesRNE = new Attribute[] { attributeRNE };
-			attributesRTZ = new Attribute[] { attributeRTZ };
-		}
-		decls.add(new ConstDeclaration(loc, attributesRNE, false,
-				new VarList(loc, new String[] { BitvectorTranslation.BOOGIE_ROUNDING_MODE_RNE },
-						new NamedType(loc, BitvectorTranslation.TYPE_OF_BOOGIE_ROUNDING_MODES,
-								BitvectorTranslation.BOOGIE_ROUNDING_MODE_IDENTIFIER, new ASTType[0])),
-				null, false));
-		decls.add(new ConstDeclaration(loc, attributesRTZ, false,
-				new VarList(loc, new String[] { BitvectorTranslation.BOOGIE_ROUNDING_MODE_RTZ },
-						new NamedType(loc, BitvectorTranslation.TYPE_OF_BOOGIE_ROUNDING_MODES,
-								BitvectorTranslation.BOOGIE_ROUNDING_MODE_IDENTIFIER, new ASTType[0])),
-				null, false));
-
-		for (final CPrimitive.CPrimitives cPrimitive : CPrimitive.CPrimitives.values()) {
-
-			final CPrimitive cPrimitive0 = new CPrimitive(cPrimitive);
-
-			if (cPrimitive0.getGeneralType() == CPrimitiveCategory.FLOATTYPE && !cPrimitive0.isComplexType()) {
-
-				if (!overapproximateFloat) {
-					final BitvectorTranslation bt = ((BitvectorTranslation) expressionTranslation);
-					// declare floating point constructors here because we might
-					// always need them for our backtranslation
-					bt.declareFloatingPointConstructors(loc, new CPrimitive(cPrimitive));
-					bt.declareFloatConstant(loc, BitvectorTranslation.SMT_LIB_MINUS_INF, new CPrimitive(cPrimitive));
-					bt.declareFloatConstant(loc, BitvectorTranslation.SMT_LIB_PLUS_INF, new CPrimitive(cPrimitive));
-					bt.declareFloatConstant(loc, BitvectorTranslation.SMT_LIB_NAN, new CPrimitive(cPrimitive));
-					bt.declareFloatConstant(loc, BitvectorTranslation.SMT_LIB_MINUS_ZERO, new CPrimitive(cPrimitive));
-					bt.declareFloatConstant(loc, BitvectorTranslation.SMT_LIB_PLUS_ZERO, new CPrimitive(cPrimitive));
-				}
-
-				final Attribute[] attributes;
-				if (overapproximateFloat) {
-					attributes = new Attribute[0];
-				} else {
-					attributes = new Attribute[2];
-					attributes[0] = new NamedAttribute(loc, FunctionDeclarations.BUILTIN_IDENTIFIER,
-							new Expression[] { ExpressionFactory.createStringLiteral(loc, "FloatingPoint") });
-					final int bytesize = typesizes.getSize(cPrimitive);
-					final int[] indices = new int[2];
-					switch (bytesize) {
-					case 4:
-						indices[0] = 8;
-						indices[1] = 24;
-						break;
-					case 8:
-						indices[0] = 11;
-						indices[1] = 53;
-						break;
-					case 12: // because of 80bit long doubles on linux x86
-					case 16:
-						indices[0] = 15;
-						indices[1] = 113;
-						break;
-					default:
-						throw new UnsupportedSyntaxException(loc, "unknown primitive type");
-					}
-					attributes[1] = new NamedAttribute(loc, FunctionDeclarations.INDEX_IDENTIFIER,
-							new Expression[] { ExpressionFactory.createIntegerLiteral(loc, String.valueOf(indices[0])),
-									ExpressionFactory.createIntegerLiteral(loc, String.valueOf(indices[1])) });
-				}
-				final String identifier = "C_" + cPrimitive.name();
-				final String[] typeParams = new String[0];
-				decls.add(new TypeDeclaration(loc, attributes, false, identifier, typeParams));
-			}
-		}
-		return decls;
-	}
-
-	/**
-	 * Generate the body for one of our internal function pointer dispatching procedures.
-	 * See also {@link FunctionHandler.handleFunctionPointerCall} on how we treat function pointers.
-	 *
-	 *
-	 * @param loc
-	 * @param main
-	 * @param functionHandler
-	 * @param memoryHandler
-	 * @param structHandler
-	 * @param dispatchingProcedureName
-	 * 			name of the dispatching procedure
-	 * @param funcSignature
-	 * 			signature of the dispatching procedure
-	 * @param inParams
-	 * 			in parameters of the dispatching procedure as it has been registered in FunctionHandler
-	 * @param outParam
-	 * 			out parameters of the dispatching procedure as it has been registered in FunctionHandler
-	 * @return
-	 */
-	public Body getFunctionPointerFunctionBody(final ILocation loc, final Dispatcher main,
-			final FunctionHandler functionHandler, final MemoryHandler memoryHandler,
-			final String dispatchingProcedureName, final ProcedureSignature funcSignature, final VarList[] inParams,
-			final VarList[] outParam) {
-
-		final StructHandler structHandler = main.mCHandler.getStructHandler();
-		final BoogieTypeHelper boogieTypeHelper = main.mCHandler.getBoogieTypeHelper();
-
-		final boolean resultTypeIsVoid = (funcSignature.getReturnType() == null);
-
-//		final List<Statement> stmt = new ArrayList<>();
-//		final List<VariableDeclaration> decl = new ArrayList<>();
-		final ExpressionResultBuilder builder = new ExpressionResultBuilder();
-
-		/*
-		 * Setup the input parameters for the dispatched procedures.
-		 * The last inParam of the dispatching procedure is the function pointer in this case, which is not given to
-		 *  the dispatched procedures.
-		 *  --> therefore we iterate to inParams.lenth - 1 only..
-		 */
-		final ArrayList<Expression> args = new ArrayList<>();
-		for (int i = 0; i < inParams.length - 1; i++) {
-			final VarList vl = inParams[i];
-			assert vl.getIdentifiers().length == 1;
-			final String oldId = vl.getIdentifiers()[0];
-			final String newId = oldId.replaceFirst("in", "");
-//			decl.add(new VariableDeclaration(loc, new Attribute[0],
-//					new VarList[] { new VarList(loc, new String[] { newId }, vl.getType()) }));
-			builder.addDeclaration(new VariableDeclaration(loc, new Attribute[0],
-					new VarList[] { new VarList(loc, new String[] { newId }, vl.getType()) }));
-			//			stmt.add(mFunctionHandler.constructAssignmentStatement(loc, new LeftHandSide[] { new VariableLHS(loc, newId) },
-//					new Expression[] { new IdentifierExpression(loc, oldId) }));
-			final IdentifierExpression oldIdExpr = //new IdentifierExpression(loc, oldId);
-					ExpressionFactory.constructIdentifierExpression(loc,
-							boogieTypeHelper.getBoogieTypeForBoogieASTType(vl.getType()), oldId,
-							new DeclarationInformation(StorageClass.IMPLEMENTATION_INPARAM, dispatchingProcedureName));
-			final VariableLHS newIdLhs = //new VariableLHS(loc, newId);
-					ExpressionFactory.constructVariableLHS(loc,
-							boogieTypeHelper.getBoogieTypeForBoogieASTType(vl.getType()),
-							newId, new DeclarationInformation(StorageClass.LOCAL, dispatchingProcedureName));
-			builder.addStatement(functionHandler.constructAssignmentStatement(loc, new LeftHandSide[] { newIdLhs },
-					new Expression[] { oldIdExpr }));
-			final IdentifierExpression newIdIdExpr = //new IdentifierExpression(loc, newId);
-					ExpressionFactory.constructIdentifierExpression(loc,
-							boogieTypeHelper.getBoogieTypeForBoogieASTType(vl.getType()),
-							newId, new DeclarationInformation(StorageClass.LOCAL, dispatchingProcedureName));
-			args.add(newIdIdExpr);
-		}
-
-		// collect all functions that are addressoffed in the program and that
-		// match the signature
-		final ArrayList<String> fittingFunctions = new ArrayList<>();
-		for (final Entry<String, Integer> en : main.getFunctionToIndex().entrySet()) {
-			final CFunction ptdToFuncType = functionHandler.getCFunctionType(en.getKey());
-			// if (ptdToFuncType.isCompatibleWith(calledFuncType)) {
-			if (new ProcedureSignature(main, ptdToFuncType).equals(funcSignature)) {
-				fittingFunctions.add(en.getKey());
-			}
-		}
-
-		// add the functionPointerProcedure and the procedures it calls to the
-		// call graph and modifiedGlobals
-		// such that calculateTransitive (which is executed later, in
-		// visit(TranslationUnit) after the postprocessor)
-		// can compute the correct modifies clause
-//		functionHandler.addModifiedGlobalEntry(fpfName);
-		for (final String fittingFunc : fittingFunctions) {
-//			functionHandler.addCallGraphEdge(fpfName, fittingFunc);
-			functionHandler.registerCall(dispatchingProcedureName, fittingFunc);
-		}
-
-		// generate the actual body
-		IdentifierExpression funcCallResult = null;
-		if (fittingFunctions.isEmpty()) {
-//			return new Body(loc, decl.toArray(new VariableDeclaration[decl.size()]),
-//					stmt.toArray(new Statement[stmt.size()]));
-			return functionHandler.constructBody(loc,
-					builder.getDeclarations().toArray(new VariableDeclaration[builder.getDeclarations().size()]),
-					builder.getStatements().toArray(new Statement[builder.getStatements().size()]));
-		} else if (fittingFunctions.size() == 1) {
-//			final ExpressionResult rex = (ExpressionResult) functionHandler.makeTheFunctionCallItself(main, loc,
-//					fittingFunctions.get(0), new ArrayList<Statement>(), new ArrayList<Declaration>(),
-//					new LinkedHashMap<VariableDeclaration, ILocation>(), new ArrayList<Overapprox>(), args);
-			final ExpressionResult rex = (ExpressionResult) functionHandler.makeTheFunctionCallItself(main, loc,
-					fittingFunctions.get(0), new ExpressionResultBuilder(), args);
-			funcCallResult = (IdentifierExpression) rex.mLrVal.getValue();
-//			for (final Declaration dec : rex.mDecl) {
-//				decl.add((VariableDeclaration) dec);
-//			}
-//			stmt.addAll(rex.mStmt);
-			builder.addAllExceptLrValue(rex);
-
-			assert outParam.length <= 1;
-			if (outParam.length == 1) {
-//				stmt.add(mFunctionHandler.constructAssignmentStatement(loc,
-//						new LeftHandSide[] { new VariableLHS(loc, outParam[0].getIdentifiers()[0]) },
-//						new Expression[] { funcCallResult }));
-				final String id = outParam[0].getIdentifiers()[0];
-				final ASTType astType = outParam[0].getType();
-				final VariableLHS lhs = //new VariableLHS(loc, outParam[0].getIdentifiers()[0]);
-						ExpressionFactory.constructVariableLHS(loc,
-								boogieTypeHelper.getBoogieTypeForBoogieASTType(astType),
-								id,
-								new DeclarationInformation(StorageClass.IMPLEMENTATION_OUTPARAM,
-										dispatchingProcedureName));
-				builder.addStatement(functionHandler.constructAssignmentStatement(loc,
-						new LeftHandSide[] { lhs },
-						new Expression[] { funcCallResult }));
-			}
-//			stmt.addAll(CHandler.createHavocsForAuxVars(rex.mAuxVars));
-			builder.addStatements(CTranslationUtil.createHavocsForAuxVars(rex.mAuxVars));
-//			stmt.add(new ReturnStatement(loc));
-			builder.addStatement(new ReturnStatement(loc));
-
-			return new Body(loc,
-//					decl.toArray(new VariableDeclaration[decl.size()]),
-					builder.getDeclarations().toArray(new VariableDeclaration[builder.getDeclarations().size()]),
-					builder.getStatements().toArray(new Statement[builder.getStatements().size()]));
-		} else {
-//			final Map<VariableDeclaration, ILocation> auxVars = new LinkedHashMap<>();
-
-//			final String tmpId = null;
-			AuxVarInfo auxvar = null;
-			if (!resultTypeIsVoid) {
-//				tmpId = main.mNameHandler.getTempVarUID(SFO.AUXVAR.FUNCPTRRES, null);
-//				final VariableDeclaration tmpVarDec = new VariableDeclaration(loc, new Attribute[0],
-//						new VarList[] { new VarList(loc, new String[] { tmpId }, funcSignature.getReturnType()) });
-				auxvar = CTranslationUtil.constructAuxVarInfo(loc, main,
-						funcSignature.getReturnType(),
-						SFO.AUXVAR.FUNCPTRRES);
-//				decl.add(tmpVarDec);
-				builder.addDeclaration(auxvar.getVarDec());
-//				auxVars.put(tmpVarDec, loc);
-				builder.addAuxVar(auxvar);
-				funcCallResult = //new IdentifierExpression(loc, tmpId);
-//						ExpressionFactory.constructIdentifierExpression(loc,
-//								mBoogieTypeHelper.getBoogieTypeForPointerType(), tmpId,
-//								new DeclarationInformation(StorageClass.LOCAL, dispatchingProcedureName));
-						auxvar.getExp();
-			}
-
-//			final ExpressionResult firstElseRex = (ExpressionResult) functionHandler.makeTheFunctionCallItself(main,
-//					loc, fittingFunctions.get(0), new ArrayList<Statement>(), new ArrayList<Declaration>(),
-//					new LinkedHashMap<VariableDeclaration, ILocation>(), new ArrayList<Overapprox>(), args);
-			final ExpressionResult firstElseRex = (ExpressionResult) functionHandler.makeTheFunctionCallItself(main,
-					loc, fittingFunctions.get(0), new ExpressionResultBuilder(), args);
-			for (final Declaration dec : firstElseRex.mDecl) {
-//				decl.add((VariableDeclaration) dec);
-				builder.addDeclaration(dec);
-			}
-//			auxVars.putAll(firstElseRex.mAuxVars);
-//			builder.putAuxVars(firstElseRex.getAuxVars());
-			builder.addAuxVars(firstElseRex.getAuxVars());
-
-			final ArrayList<Statement> firstElseStmt = new ArrayList<>();
-			firstElseStmt.addAll(firstElseRex.mStmt);
-			if (!resultTypeIsVoid) {
-				final AssignmentStatement assignment =
-						functionHandler.constructAssignmentStatement(loc, new VariableLHS[] { auxvar.getLhs() },
-								new Expression[] { firstElseRex.mLrVal.getValue() });
-				firstElseStmt.add(assignment);
-			}
-			IfStatement currentIfStmt = null;
-
-			for (int i = 1; i < fittingFunctions.size(); i++) {
-//				final ExpressionResult currentRex = (ExpressionResult) functionHandler.makeTheFunctionCallItself(main,
-//						loc, fittingFunctions.get(i), new ArrayList<Statement>(), new ArrayList<Declaration>(),
-//						new LinkedHashMap<VariableDeclaration, ILocation>(), new ArrayList<Overapprox>(), args);
-				final ExpressionResult currentRex = (ExpressionResult) functionHandler.makeTheFunctionCallItself(main,
-						loc, fittingFunctions.get(i), new ExpressionResultBuilder(), args);
-				for (final Declaration dec : currentRex.mDecl) {
-//					decl.add((VariableDeclaration) dec);
-					builder.addDeclaration(dec);
-				}
-//				auxVars.putAll(currentRex.mAuxVars);
-				builder.addAuxVars(currentRex.mAuxVars);
-
-				final ArrayList<Statement> newStmts = new ArrayList<>();
-				newStmts.addAll(currentRex.mStmt);
-				if (!resultTypeIsVoid) {
-					final AssignmentStatement assignment =
-							functionHandler.constructAssignmentStatement(loc, new VariableLHS[] { auxvar.getLhs() },
-									new Expression[] { currentRex.mLrVal.getValue() });
-					newStmts.add(assignment);
-				}
-
-				final IdentifierExpression functionPointerIdex =
-//						new IdentifierExpression(loc, inParams[inParams.length - 1].getIdentifiers()[0]);
-						boogieTypeHelper.constructIdentifierExpression(loc, inParams[inParams.length -1].getType(),
-								inParams[inParams.length - 1].getIdentifiers()[0],
-								StorageClass.IMPLEMENTATION_INPARAM, dispatchingProcedureName);
-				final IdentifierExpression functionPointerValueOfCurrentFittingFunctionIdex =
-//						new IdentifierExpression(loc, SFO.FUNCTION_ADDRESS + fittingFunctions.get(i));
-						boogieTypeHelper.constructIdentifierExpression(loc,
-								boogieTypeHelper.getBoogieTypeForPointerType(),
-								SFO.FUNCTION_ADDRESS + fittingFunctions.get(i),
-								StorageClass.IMPLEMENTATION_INPARAM, dispatchingProcedureName);
-				final Expression condition =
-						ExpressionFactory.newBinaryExpression(loc, BinaryExpression.Operator.COMPEQ,
-								functionPointerIdex, functionPointerValueOfCurrentFittingFunctionIdex);
-
-				if (i == 1) {
-					currentIfStmt = new IfStatement(loc, condition, newStmts.toArray(new Statement[newStmts.size()]),
-							firstElseStmt.toArray(new Statement[firstElseStmt.size()]));
-				} else {
-					currentIfStmt = new IfStatement(loc, condition, newStmts.toArray(new Statement[newStmts.size()]),
-							new Statement[] { currentIfStmt });
-				}
-			}
-
-//			stmt.add(currentIfStmt);
-			builder.addStatement(currentIfStmt);
-			if (outParam.length == 1) {
-//				stmt.add(mFunctionHandler.constructAssignmentStatement(loc,
-//						new LeftHandSide[] { new VariableLHS(loc, outParam[0].getIdentifiers()[0]) },
-//						new Expression[] { funcCallResult }));
-				final VariableLHS dispatchingFunctionResultLhs = //new VariableLHS(loc, outParam[0].getIdentifiers()[0]);
-						ExpressionFactory.constructVariableLHS(loc,
-								boogieTypeHelper.getBoogieTypeForBoogieASTType(outParam[0].getType()),
-								outParam[0].getIdentifiers()[0],
-								new DeclarationInformation(StorageClass.IMPLEMENTATION_OUTPARAM,
-										dispatchingProcedureName));
-				builder.addStatement(functionHandler.constructAssignmentStatement(loc,
-						new LeftHandSide[] { dispatchingFunctionResultLhs },
-						new Expression[] { funcCallResult }));
-			}
-//			stmt.addAll(CHandler.createHavocsForAuxVars(auxVars));
-//			stmt.add(new ReturnStatement(loc));
-//			return new Body(loc, decl.toArray(new VariableDeclaration[decl.size()]),
-//					stmt.toArray(new Statement[stmt.size()]));
-			builder.addStatements(CTranslationUtil.createHavocsForAuxVars(builder.getAuxVars()));
-			builder.addStatement(new ReturnStatement(loc));
-			return new Body(loc,
-					builder.getDeclarations().toArray(new VariableDeclaration[builder.getDeclarations().size()]),
-					builder.getStatements().toArray(new Statement[builder.getStatements().size()]));
-		}
-	}
-
-	class UltimateInitProcedure {
-
-		private Declaration mUltimateInitImplementation;
-//		private final List<VariableLHS> mModifiesClauseContents;
-
-		UltimateInitProcedure(final ILocation translationUnitLoc, final Dispatcher main, final IASTNode hook) {//,
-//			final LinkedHashMap<Declaration, CDeclaration> declarationsGlobalInBoogie) {
-//		mModifiesClauseContents = new ArrayList<>();
-			createInit(translationUnitLoc, main, hook);//, declarationsGlobalInBoogie);
-		}
-
-		void createInit(final ILocation translationUnitLoc, final Dispatcher main, final IASTNode hook) {
-//			final LinkedHashMap<Declaration, CDeclaration> declarationsGlobalInBoogie) {
-
-			final MemoryHandler memoryHandler = main.mCHandler.getMemoryHandler();
-			final ExpressionTranslation expressionTranslation = main.mCHandler.getExpressionTranslation();
-			final BoogieTypeHelper boogieTypeHelper = main.mCHandler.getBoogieTypeHelper();
-			final FunctionHandler functionHandler = main.mCHandler.getFunctionHandler();
-
-<<<<<<< HEAD
-			main.mCHandler.getFunctionHandler().beginUltimateInitOrStart(main, translationUnitLoc, SFO.INIT, hook);
-=======
-			{
-				final Procedure initProcedureDecl = new Procedure(translationUnitLoc, new Attribute[0], SFO.INIT,
-						new String[0], new VarList[0], new VarList[0], new Specification[0], null);
-				main.mCHandler.getFunctionHandler().beginCustomProcedure(main, translationUnitLoc, SFO.INIT,
-						initProcedureDecl);
-//				main.mCHandler.getFunctionHandler().beginUltimateInitOrStart(main, translationUnitLoc, SFO.INIT);
-			}
->>>>>>> 2d4c458d
-			final ArrayList<Statement> initStatements = new ArrayList<>();
-			final Collection<String> proceduresCalledByUltimateInit = new HashSet<>();
-
-//			final ArrayList<Declaration> decl = new ArrayList<>();
-			final ArrayList<VariableDeclaration> initDecl = new ArrayList<>();
-
-			if (main.mCHandler.getMemoryHandler().getRequiredMemoryModelFeatures()
-					.isMemoryModelInfrastructureRequired()) {
-
-				// set #valid[0] = 0 (i.e., the memory at the NULL-pointer is not allocated)
-				final Expression zero = mExpressionTranslation.constructLiteralForIntegerType(translationUnitLoc,
-						mExpressionTranslation.getCTypeOfPointerComponents(), BigInteger.ZERO);
-//				final String lhsId = SFO.VALID;
-				final Expression literalThatRepresentsFalse = memoryHandler.getBooleanArrayHelper().constructFalse();
-				final AssignmentStatement assignment = MemoryHandler.constructOneDimensionalArrayUpdate(main,
-						translationUnitLoc, zero, memoryHandler.getValidArrayLhs(translationUnitLoc),
-						literalThatRepresentsFalse);
-				initStatements.add(0, assignment);
-//				mInitializedGlobals.add(SFO.VALID);
-
-				// set the value of the NULL-constant to NULL = { base : 0, offset : 0 }
-				final VariableLHS slhs = //new VariableLHS(translationUnitLoc, SFO.NULL);
-						ExpressionFactory.constructVariableLHS(translationUnitLoc,
-								boogieTypeHelper.getBoogieTypeForPointerType(),
-								SFO.NULL,
-								DeclarationInformation.DECLARATIONINFO_GLOBAL);
-				initStatements.add(0, functionHandler.constructAssignmentStatement(translationUnitLoc,
-						new LeftHandSide[] { slhs },
-						new Expression[] {
-								ExpressionFactory.constructStructConstructor(translationUnitLoc,
-										new String[] { "base", "offset" },
-								new Expression[] {
-										expressionTranslation.constructLiteralForIntegerType(translationUnitLoc,
-												expressionTranslation.getCTypeOfPointerComponents(), BigInteger.ZERO),
-										expressionTranslation.constructLiteralForIntegerType(translationUnitLoc,
-												expressionTranslation.getCTypeOfPointerComponents(),
-												BigInteger.ZERO) }) }));
-//				mInitializedGlobals.add(SFO.NULL);
-			}
-//			assert assertInitializedGlobalsTracksAllInitializedVariables(initStatements);
-
-			// initialization for statics and other globals
-//			for (final Entry<Declaration, CDeclaration> en : declarationsGlobalInBoogie.entrySet()) {
-			for (final Entry<VariableDeclaration, CDeclaration> en :
-					main.mCHandler.getStaticObjectsHandler().getGlobalVariableDeclsWithAssociatedCDecls().entrySet()) {
-//				if (en.getKey() instanceof TypeDeclaration || en.getKey() instanceof ConstDeclaration) {
-//					continue;
-//				}
-				final ILocation currentDeclsLoc = en.getKey().getLocation();
-				final InitializerResult initializer = en.getValue().getInitializer();
-
-				/*
-				 * global variables with external linkage are not implicitly initialized. (They are initialized by the
-				 * module that provides them..)
-				 */
-				if (en.getValue().isExtern()) {
-					continue;
-				}
-
-				for (final VarList vl : en.getKey().getVariables()) {
-					for (final String id : vl.getIdentifiers()) {
-
-						final VariableLHS lhs = //new VariableLHS(currentDeclsLoc, id);
-								ExpressionFactory.constructVariableLHS(currentDeclsLoc,
-										main.mCHandler.getBoogieTypeHelper()
-											.getBoogieTypeForBoogieASTType(vl.getType()),
-										id,
-										DeclarationInformation.DECLARATIONINFO_GLOBAL);
-
-						if (main.mCHandler.isHeapVar(id)) {
-							final LocalLValue llVal =
-									new LocalLValue(lhs, en.getValue().getType(), null);
-							initStatements.add(memoryHandler.getMallocCall(llVal, currentDeclsLoc, hook));
-							proceduresCalledByUltimateInit.add(MemoryModelDeclarations.Ultimate_Alloc.name());
-						}
-
-						final ExpressionResult initRex = main.mCHandler.getInitHandler().initialize(currentDeclsLoc,
-								main, lhs, en.getValue().getType(), initializer, hook);
-						for (final Statement stmt : initRex.getStatements()) {
-							if (stmt instanceof CallStatement) {
-								proceduresCalledByUltimateInit.add(((CallStatement) stmt).getMethodName());
-							}
-							initStatements.add(stmt);
-						}
-						initStatements.addAll(CTranslationUtil.createHavocsForAuxVars(initRex.mAuxVars));
-						for (final Declaration d : initRex.mDecl) {
-							initDecl.add((VariableDeclaration) d);
-						}
-					}
-				}
-				for (final VarList vl : en.getKey().getVariables()) {
-//					mInitializedGlobals.addAll(Arrays.asList(vl.getIdentifiers()));
-				}
-			}
-
-
-			/*
-			 * perhaps move more functionality into the following section, once StaticObjectsHandler is used more widely
-			 */
-			main.mCHandler.getStaticObjectsHandler().freeze();
-			initStatements.addAll(main.mCHandler.getStaticObjectsHandler().getStatementsForUltimateInit());
-//			mInitializedGlobals.addAll(main.mCHandler.getStaticObjectsHandler().getVariablesModifiedByUltimateInit());
-
-			// should not be necessary:
-//			mInitializedGlobals.addAll(functionHandler.getModifiedGlobals().get(SFO.INIT));
-
-//			final Specification[] specsInit = new Specification[1];
-//
-//
-//			for (final String varName : mInitializedGlobals) {
-//				mModifiesClauseContents.add(new VariableLHS(translationUnitLoc, varName));
-//			}
-//			specsInit[0] = new ModifiesSpecification(translationUnitLoc, false,
-//					mModifiesClauseContents.toArray(new VariableLHS[mModifiesClauseContents.size()]));
-
-			/*
-			 * note that we only have to deal with the implementation part of the procedure, the declaration is managed
-			 * by the FunctionHandler
-			 */
-			final Body initBody = functionHandler.constructBody(translationUnitLoc,
-					initDecl.toArray(new VariableDeclaration[initDecl.size()]),
-					initStatements.toArray(new Statement[initStatements.size()]));
-			final Procedure initProcedureImplementation = new Procedure(translationUnitLoc, new Attribute[0],
-					SFO.INIT, new String[0], new VarList[0], new VarList[0], null, initBody);
-
-
-//			final Procedure initProcedureDecl = new Procedure(translationUnitLoc, new Attribute[0], SFO.INIT,
-//					new String[0], new VarList[0], new VarList[0], specsInit, null);
-
-//			proceduresCalledByUltimateInit.addAll(
-//					main.mCHandler.getStaticObjectsHandler().getProceduresCalledByUltimateInit());
-
-//			functionHandler.endUltimateInitOrStart(main, initProcedureDecl, SFO.INIT, proceduresCalledByUltimateInit);
-//			functionHandler.endUltimateInitOrStart(main, initProcedureDecl, SFO.INIT);
-			main.mCHandler.getFunctionHandler().endCustomProcedure(main, SFO.INIT);
-
-			mUltimateInitImplementation = initProcedureImplementation;
-		}
-
-		public Declaration getUltimateInitImplementation() {
-			return mUltimateInitImplementation;
-		}
-
-//		public List<VariableLHS> getUltimateInitModifiesClauseContents() {
-//			return  mModifiesClauseContents;
-//		}
-
-	}
-
-
-	class UltimateStartProcedure {
-
-		private Procedure mStartProcedure;
-
-		UltimateStartProcedure(final Dispatcher main, final ILocation loc, final IASTNode hook) {
-			createStartProc(main, loc, hook);
-		}
-
-		void createStartProc(final Dispatcher main, final ILocation loc, final IASTNode hook) {
-
-			final FunctionHandler functionHandler = main.mCHandler.getFunctionHandler();
-			final BoogieTypeHelper boogieTypeHelper = main.mCHandler.getBoogieTypeHelper();
-
-//			final Map<String, Procedure> procedures = functionHandler.getProcedures();
-			final String checkedMethod = main.getCheckedMethod();
-
-			Procedure startProcedure = null;
-
-			if (!checkedMethod.equals(SFO.EMPTY) && functionHandler.hasProcedure(checkedMethod)) {
-				mLogger.info("Settings: Checked method=" + checkedMethod);
-
-<<<<<<< HEAD
-				functionHandler.beginUltimateInitOrStart(main, loc, SFO.START, hook);
-=======
-				{
-					final Procedure startDeclaration = new Procedure(loc, new Attribute[0], SFO.START, new String[0],
-						new VarList[0], new VarList[0], new Specification[0], null);
-					functionHandler.beginCustomProcedure(main, loc, SFO.START, startDeclaration);
-				}
->>>>>>> 2d4c458d
-
-//				Procedure startDeclaration = null;
-//				Specification[] specsStart = new Specification[0];
-
-//				functionHandler.addCallGraphEdge(SFO.START, SFO.INIT);
-//				functionHandler.addCallGraphEdge(SFO.START, checkedMethod);
-
-				final ArrayList<Statement> startStmt = new ArrayList<>();
-				final ArrayList<VariableDeclaration> startDecl = new ArrayList<>();
-//				specsStart = new Specification[1];
-				startStmt.add(functionHandler.constructCallStatement(loc, false, new VariableLHS[0], SFO.INIT,
-						new Expression[0]));
-				final VarList[] checkedMethodOutParams =
-						functionHandler.getProcedureDeclaration(checkedMethod).getOutParams();
-				final VarList[] checkedMethodInParams =
-						functionHandler.getProcedureDeclaration(checkedMethod).getInParams();
-				final Specification[] checkedMethodSpec =
-						functionHandler.getProcedureDeclaration(checkedMethod).getSpecification();
-
-				// find out the requires specs of the checked method and assume it before its start
-				final ArrayList<Statement> reqSpecsAssumes = new ArrayList<>();
-				for (final Specification spec : checkedMethodSpec) {
-					if (spec instanceof RequiresSpecification) {
-						reqSpecsAssumes.add(new AssumeStatement(loc, ((RequiresSpecification) spec).getFormula()));
-					}
-				}
-				startStmt.addAll(reqSpecsAssumes);
-
-				final ArrayList<Expression> args = new ArrayList<>();
-				if (checkedMethodInParams.length > 0) {
-					startDecl.add(new VariableDeclaration(loc, new Attribute[0], checkedMethodInParams));
-					for (final VarList arg : checkedMethodInParams) {
-						assert arg.getIdentifiers().length == 1; // by construction
-						final String id = arg.getIdentifiers()[0];
-						final IdentifierExpression idEx = //new IdentifierExpression(loc, id);
-								boogieTypeHelper.constructIdentifierExpression(loc,
-										arg.getType(), id, StorageClass.LOCAL, SFO.START);
-						args.add(idEx);
-					}
-				}
-				if (checkedMethodOutParams.length != 0) {
-					assert checkedMethodOutParams.length == 1;
-					// there is 1(!) return value
-//					final String checkMethodRet = main.mNameHandler.getTempVarUID(SFO.AUXVAR.RETURNED, null);
-//					final VarList tempVar =
-//							new VarList(loc, new String[] { checkMethodRet }, checkedMethodOutParams[0].getType());
-//					final VariableDeclaration tmpVar =
-//							new VariableDeclaration(loc, new Attribute[0], new VarList[] { tempVar });
-					final CType checkedMethodResultCType =
-							functionHandler.getCFunctionType(checkedMethod).getResultType();
-					final AuxVarInfo checkedMethodReturnAuxVar = CTranslationUtil.constructAuxVarInfo(loc, main,
-							checkedMethodResultCType, SFO.AUXVAR.RETURNED);
-					main.mCHandler.getSymbolTable().addBoogieCIdPair(
-							checkedMethodReturnAuxVar.getExp().getIdentifier(),
-							SFO.NO_REAL_C_VAR + checkedMethodReturnAuxVar.getExp().getIdentifier(),
-//							checkMethodRet,
-//							SFO.NO_REAL_C_VAR + checkMethodRet,
-							loc);
-					startDecl.add(checkedMethodReturnAuxVar.getVarDec());
-					startStmt.add(functionHandler.constructCallStatement(loc, false,
-							new VariableLHS[] { checkedMethodReturnAuxVar.getLhs() },
-							checkedMethod, args.toArray(new Expression[args.size()])));
-					functionHandler.registerCall(checkedMethod);
-				} else { // void
-					startStmt.add(functionHandler.constructCallStatement(loc, false, new VariableLHS[0], checkedMethod,
-							args.toArray(new Expression[args.size()])));
-					functionHandler.registerCall(checkedMethod);
-				}
-
-//				final LinkedHashSet<VariableLHS> startModifiesClause = new LinkedHashSet<>();
-//				for (final String id : mInitializedGlobals) {
-//					startModifiesClause.add(new VariableLHS(loc, id));
-//				}
-
-				// should not be necessary if we treat start and init as normal procedures
-//				for (final String id : functionHandler.getModifiedGlobals().get(checkedMethod)) {
-//					startModifiesClause.add(new VariableLHS(loc, id));
-//				}
-
-//				specsStart[0] = new ModifiesSpecification(loc, false,
-//						startModifiesClause.toArray(new VariableLHS[startModifiesClause.size()]));
-
-				final Body startBody = functionHandler.constructBody(loc,
-						startDecl.toArray(new VariableDeclaration[startDecl.size()]),
-						startStmt.toArray(new Statement[startStmt.size()]));
-//				final Body startBody = new Body(loc, startDecl.toArray(new VariableDeclaration[startDecl.size()]),
-//						startStmt.toArray(new Statement[startStmt.size()]));
-
-				startProcedure = new Procedure(loc, new Attribute[0], SFO.START, new String[0], new VarList[0],
-						new VarList[0], null, startBody);
-
-				/* note that we only deal with the implementation of the procedure here, the declaration is managed
-				 * by the FucntionHandler
-				 */
-//				final Procedure startDeclaration = new Procedure(loc, new Attribute[0], SFO.START, new String[0],
-//						new VarList[0], new VarList[0], specsStart, null);
-
-//				final List<String> proceduresCalledByStart = Arrays.asList(new String[] { SFO.INIT, checkedMethod });
-
-//				functionHandler.endUltimateInitOrStart(main, startDeclaration, SFO.START, proceduresCalledByStart);
-//				functionHandler.endUltimateInitOrStart(main, startDeclaration, SFO.START);
-				functionHandler.endCustomProcedure(main, SFO.START);
-			} else {
-				mLogger.info("Settings: Library mode!");
-				if (functionHandler.hasProcedure(SFO.MAIN)) {
-					final String msg =
-							"You selected the library mode (i.e., each procedure can be starting procedure and global "
-							+ "variables are not initialized). This program contains a \"main\" procedure. Maybe you "
-							+ "wanted to select the \"main\" procedure as starting procedure.";
-					mDispatcher.warn(loc, msg);
-				}
-			}
-
-			mStartProcedure = startProcedure;
-		}
-
-		public Declaration getUltimateStartDeclaration() {
-			return mStartProcedure;
-		}
-	}
-}
+/*
+ * Copyright (C) 2013-2015 Alexander Nutz (nutz@informatik.uni-freiburg.de)
+ * Copyright (C) 2015 Markus Lindenmann (lindenmm@informatik.uni-freiburg.de)
+ * Copyright (C) 2013-2015 Matthias Heizmann (heizmann@informatik.uni-freiburg.de)
+ * Copyright (C) 2015 University of Freiburg
+ *
+ * This file is part of the ULTIMATE CACSL2BoogieTranslator plug-in.
+ *
+ * The ULTIMATE CACSL2BoogieTranslator plug-in is free software: you can redistribute it and/or modify
+ * it under the terms of the GNU Lesser General Public License as published
+ * by the Free Software Foundation, either version 3 of the License, or
+ * (at your option) any later version.
+ *
+ * The ULTIMATE CACSL2BoogieTranslator plug-in is distributed in the hope that it will be useful,
+ * but WITHOUT ANY WARRANTY; without even the implied warranty of
+ * MERCHANTABILITY or FITNESS FOR A PARTICULAR PURPOSE.  See the
+ * GNU Lesser General Public License for more details.
+ *
+ * You should have received a copy of the GNU Lesser General Public License
+ * along with the ULTIMATE CACSL2BoogieTranslator plug-in. If not, see <http://www.gnu.org/licenses/>.
+ *
+ * Additional permission under GNU GPL version 3 section 7:
+ * If you modify the ULTIMATE CACSL2BoogieTranslator plug-in, or any covered work, by linking
+ * or combining it with Eclipse RCP (or a modified version of Eclipse RCP),
+ * containing parts covered by the terms of the Eclipse Public License, the
+ * licensors of the ULTIMATE CACSL2BoogieTranslator plug-in grant you additional permission
+ * to convey the resulting work.
+ */
+package de.uni_freiburg.informatik.ultimate.cdt.translation.implementation.base.chandler;
+
+import java.math.BigInteger;
+import java.util.ArrayList;
+import java.util.Collection;
+import java.util.HashSet;
+import java.util.Map.Entry;
+import java.util.Set;
+
+import org.eclipse.cdt.core.dom.ast.IASTNode;
+
+import de.uni_freiburg.informatik.ultimate.boogie.DeclarationInformation;
+import de.uni_freiburg.informatik.ultimate.boogie.DeclarationInformation.StorageClass;
+import de.uni_freiburg.informatik.ultimate.boogie.ExpressionFactory;
+import de.uni_freiburg.informatik.ultimate.boogie.ast.ASTType;
+import de.uni_freiburg.informatik.ultimate.boogie.ast.AssignmentStatement;
+import de.uni_freiburg.informatik.ultimate.boogie.ast.AssumeStatement;
+import de.uni_freiburg.informatik.ultimate.boogie.ast.Attribute;
+import de.uni_freiburg.informatik.ultimate.boogie.ast.BinaryExpression;
+import de.uni_freiburg.informatik.ultimate.boogie.ast.Body;
+import de.uni_freiburg.informatik.ultimate.boogie.ast.CallStatement;
+import de.uni_freiburg.informatik.ultimate.boogie.ast.ConstDeclaration;
+import de.uni_freiburg.informatik.ultimate.boogie.ast.Declaration;
+import de.uni_freiburg.informatik.ultimate.boogie.ast.Expression;
+import de.uni_freiburg.informatik.ultimate.boogie.ast.FunctionDeclaration;
+import de.uni_freiburg.informatik.ultimate.boogie.ast.IdentifierExpression;
+import de.uni_freiburg.informatik.ultimate.boogie.ast.IfStatement;
+import de.uni_freiburg.informatik.ultimate.boogie.ast.LeftHandSide;
+import de.uni_freiburg.informatik.ultimate.boogie.ast.NamedAttribute;
+import de.uni_freiburg.informatik.ultimate.boogie.ast.NamedType;
+import de.uni_freiburg.informatik.ultimate.boogie.ast.PrimitiveType;
+import de.uni_freiburg.informatik.ultimate.boogie.ast.Procedure;
+import de.uni_freiburg.informatik.ultimate.boogie.ast.RequiresSpecification;
+import de.uni_freiburg.informatik.ultimate.boogie.ast.ReturnStatement;
+import de.uni_freiburg.informatik.ultimate.boogie.ast.Specification;
+import de.uni_freiburg.informatik.ultimate.boogie.ast.Statement;
+import de.uni_freiburg.informatik.ultimate.boogie.ast.TypeDeclaration;
+import de.uni_freiburg.informatik.ultimate.boogie.ast.VarList;
+import de.uni_freiburg.informatik.ultimate.boogie.ast.VariableDeclaration;
+import de.uni_freiburg.informatik.ultimate.boogie.ast.VariableLHS;
+import de.uni_freiburg.informatik.ultimate.boogie.type.BoogieType;
+import de.uni_freiburg.informatik.ultimate.cdt.translation.implementation.LocationFactory;
+import de.uni_freiburg.informatik.ultimate.cdt.translation.implementation.base.CTranslationUtil;
+import de.uni_freiburg.informatik.ultimate.cdt.translation.implementation.base.FunctionDeclarations;
+import de.uni_freiburg.informatik.ultimate.cdt.translation.implementation.base.TypeHandler;
+import de.uni_freiburg.informatik.ultimate.cdt.translation.implementation.base.chandler.MemoryHandler.MemoryModelDeclarations;
+import de.uni_freiburg.informatik.ultimate.cdt.translation.implementation.base.expressiontranslation.BitvectorTranslation;
+import de.uni_freiburg.informatik.ultimate.cdt.translation.implementation.base.expressiontranslation.ExpressionTranslation;
+import de.uni_freiburg.informatik.ultimate.cdt.translation.implementation.container.AuxVarInfo;
+import de.uni_freiburg.informatik.ultimate.cdt.translation.implementation.container.c.CFunction;
+import de.uni_freiburg.informatik.ultimate.cdt.translation.implementation.container.c.CPrimitive;
+import de.uni_freiburg.informatik.ultimate.cdt.translation.implementation.container.c.CPrimitive.CPrimitiveCategory;
+import de.uni_freiburg.informatik.ultimate.cdt.translation.implementation.container.c.CType;
+import de.uni_freiburg.informatik.ultimate.cdt.translation.implementation.exception.UnsupportedSyntaxException;
+import de.uni_freiburg.informatik.ultimate.cdt.translation.implementation.result.CDeclaration;
+import de.uni_freiburg.informatik.ultimate.cdt.translation.implementation.result.ExpressionResult;
+import de.uni_freiburg.informatik.ultimate.cdt.translation.implementation.result.ExpressionResultBuilder;
+import de.uni_freiburg.informatik.ultimate.cdt.translation.implementation.result.InitializerResult;
+import de.uni_freiburg.informatik.ultimate.cdt.translation.implementation.result.LocalLValue;
+import de.uni_freiburg.informatik.ultimate.cdt.translation.implementation.util.SFO;
+import de.uni_freiburg.informatik.ultimate.cdt.translation.interfaces.Dispatcher;
+import de.uni_freiburg.informatik.ultimate.core.model.models.ILocation;
+import de.uni_freiburg.informatik.ultimate.core.model.services.ILogger;
+
+/**
+ * Class caring for some post processing steps, like creating an initializer procedure and the start procedure.
+ *
+ * @author Markus Lindenmann
+ * @date 12.10.2012
+ */
+public class PostProcessor {
+//	/**
+//	 * Holds the Boogie identifiers of the initialized global variables. Used for filling the modifies clause of
+//	 * Ultimate.start and Ultimate.init.
+//	 */
+//	private final LinkedHashSet<String> mInitializedGlobals;
+
+	private final Dispatcher mDispatcher;
+	private final ILogger mLogger;
+
+	private final ExpressionTranslation mExpressionTranslation;
+	private final boolean mOverapproximateFloatingPointOperations;
+
+	/*
+	 * Decides if the PostProcessor declares the special function that we use for converting Boogie-Real to a
+	 * Boogie-Int. This is needed when we do a cast from float to int in C.
+	 */
+	public boolean mDeclareToIntFunction = false;
+
+	/**
+	 * Constructor.
+	 *
+	 * @param overapproximateFloatingPointOperations
+	 */
+	public PostProcessor(final Dispatcher dispatcher, final ILogger logger,
+			final ExpressionTranslation expressionTranslation, final boolean overapproximateFloatingPointOperations) {
+//		mInitializedGlobals = new LinkedHashSet<>();
+		mDispatcher = dispatcher;
+		mLogger = logger;
+		mExpressionTranslation = expressionTranslation;
+		mOverapproximateFloatingPointOperations = overapproximateFloatingPointOperations;
+	}
+
+	/**
+	 * Start method for the post processing.
+	 *
+	 * @param main
+	 *            a reference to the main dispatcher.
+	 * @param loc
+	 *            the location of the translation unit.
+	 * @param memoryHandler
+	 * @param arrayHandler
+	 *            a reference to the arrayHandler.
+	 * @param structHandler
+	 * @param typeHandler
+	 * @param initStatements
+	 *            a list of all global init statements.
+	 * @param procedures
+	 *            a list of all procedures in the TU.
+	 * @param modifiedGlobals
+	 *            modified globals for all procedures.
+	 * @param undefinedTypes
+	 *            a list of used, but not declared types.
+	 * @param functions
+	 *            a list of functions to add to the TU.
+	 * @param mDeclarationsGlobalInBoogie
+	 * @param expressionTranslation
+	 * @param uninitGlobalVars
+	 *            a set of uninitialized global variables.
+	 * @return a declaration list holding the init() and start() procedure.
+	 */
+	public ArrayList<Declaration> postProcess(final Dispatcher main, final ILocation loc, final IASTNode hook) {
+//			final LinkedHashMap<Declaration, CDeclaration> mDeclarationsGlobalInBoogie) {
+		final ArrayList<Declaration> decl = new ArrayList<>();
+
+
+		final Set<String> undefinedTypes = main.mTypeHandler.getUndefinedTypes();
+		decl.addAll(declareUndefinedTypes(loc, undefinedTypes));
+
+		final UltimateInitProcedure initProcedure = new UltimateInitProcedure(loc, main, hook);//, mDeclarationsGlobalInBoogie);
+		decl.add(initProcedure.getUltimateInitImplementation());
+		
+		final UltimateStartProcedure startProcedure = new UltimateStartProcedure(main, loc, hook);
+		decl.add(startProcedure.getUltimateStartDeclaration());
+//		decl.addAll(createUltimateStartProcedure(main, loc, functionHandler,
+//				initProcedure.getUltimateInitModifiesClauseContents()));
+
+		decl.addAll(declareFunctionPointerProcedures(main));
+		decl.addAll(declareConversionFunctions(main));
+
+		final TypeHandler typeHandler = (TypeHandler) main.mTypeHandler;
+
+		if ((typeHandler).isBitvectorTranslation()) {
+			final ExpressionTranslation expressionTranslation = main.mCHandler.getExpressionTranslation();
+
+			decl.addAll(PostProcessor.declarePrimitiveDataTypeSynonyms(loc, main.getTypeSizes(), typeHandler));
+
+			if ((typeHandler).areFloatingTypesNeeded()) {
+				decl.addAll(PostProcessor.declareFloatDataTypes(loc, main.getTypeSizes(), typeHandler,
+						mOverapproximateFloatingPointOperations, expressionTranslation));
+			}
+
+			final String[] importantFunctions = new String[] { "bvadd" };
+			final BitvectorTranslation bitvectorTranslation = (BitvectorTranslation) expressionTranslation;
+			bitvectorTranslation.declareBinaryBitvectorFunctionsForAllIntegerDatatypes(loc, importantFunctions);
+		}
+		return decl;
+	}
+
+	private ArrayList<Declaration> declareConversionFunctions(final Dispatcher main) {
+//			final FunctionHandler functionHandler, final MemoryHandler memoryHandler,
+//			final StructHandler structHandler) {
+
+		final ILocation ignoreLoc = LocationFactory.createIgnoreCLocation();
+
+		final ArrayList<Declaration> decls = new ArrayList<>();
+
+		// function to_int
+		final String inReal = "inReal";
+		// IdentifierExpression inRealIdex = new IdentifierExpression(ignoreLoc, inReal);
+		final String outInt = "outInt";
+		// IdentifierExpression outIntIdex = new IdentifierExpression(ignoreLoc, outInt);
+		final VarList realParam = new VarList(ignoreLoc, new String[] {},
+				new PrimitiveType(ignoreLoc, BoogieType.TYPE_REAL, SFO.REAL));
+		final VarList[] oneRealParam = new VarList[] { realParam };
+		final VarList intParam = new VarList(ignoreLoc, new String[] { outInt },
+				new PrimitiveType(ignoreLoc, BoogieType.TYPE_INT, SFO.INT));
+		// VarList[] oneIntParam = new VarList[] { intParam };
+		// Expression inRealGeq0 = new BinaryExpression(ignoreLoc,
+		// BinaryExpression.Operator.COMPGEQ, inRealIdex, new IntegerLiteral(ignoreLoc, SFO.NR0));
+		//
+		// Expression roundDown = new BinaryExpression(ignoreLoc, BinaryExpression.Operator.LOGICAND,
+		// new BinaryExpression(ignoreLoc, BinaryExpression.Operator.COMPLEQ,
+		// new BinaryExpression(ignoreLoc, BinaryExpression.Operator.ARITHMINUS, inRealIdex, new
+		// IntegerLiteral(ignoreLoc, SFO.NR1)),
+		// outIntIdex),
+		// new BinaryExpression(ignoreLoc, BinaryExpression.Operator.COMPLEQ,
+		// outIntIdex,
+		// inRealIdex));
+		// Expression roundUp = new BinaryExpression(ignoreLoc, BinaryExpression.Operator.LOGICAND,
+		// new BinaryExpression(ignoreLoc, BinaryExpression.Operator.COMPLEQ,
+		// inRealIdex,
+		// outIntIdex),
+		// new BinaryExpression(ignoreLoc, BinaryExpression.Operator.COMPLEQ,
+		// new BinaryExpression(ignoreLoc, BinaryExpression.Operator.ARITHPLUS, inRealIdex, new
+		// IntegerLiteral(ignoreLoc, SFO.NR1)),
+		// outIntIdex));
+		//
+		// Specification toIntSpec = new EnsuresSpecification(ignoreLoc, false, new IfThenElseExpression(ignoreLoc,
+		// inRealGeq0, roundDown, roundUp));
+		// decls.add(new Procedure(ignoreLoc, new Attribute[0], SFO.TO_INT, new String[0], oneRealParam, oneIntParam,
+		// new Specification[] { toIntSpec }, null));
+
+		if (mDeclareToIntFunction) {
+			decls.add(new FunctionDeclaration(ignoreLoc, new Attribute[0], SFO.TO_INT, new String[0], oneRealParam,
+					intParam));
+		}
+
+		return decls;
+	}
+
+	private ArrayList<Declaration> declareFunctionPointerProcedures(final Dispatcher main) {
+		final FunctionHandler functionHandler = main.mCHandler.getFunctionHandler();
+		final MemoryHandler memoryHandler = main.mCHandler.getMemoryHandler();
+
+
+		final ILocation ignoreLoc = LocationFactory.createIgnoreCLocation();
+		final ArrayList<Declaration> result = new ArrayList<>();
+		for (final ProcedureSignature cFunc : functionHandler.getFunctionsSignaturesWithFunctionPointers()) {
+			final String procName = cFunc.toString();
+
+			final VarList[] inParams = functionHandler.getProcedureDeclaration(procName).getInParams();
+			final VarList[] outParams = functionHandler.getProcedureDeclaration(procName).getOutParams();
+			assert outParams.length <= 1;
+			final Procedure functionPointerMuxProc =
+					new Procedure(ignoreLoc, new Attribute[0], procName, new String[0], inParams, outParams,
+							// FIXME: it seems an odd convention that giving it "null" as Specification makes it an
+							// implementation
+							// (instead of a procedure) in Boogie
+							// new Specification[0],
+							null,
+							// functionHandler.getFunctionPointerFunctionBody(ignoreLoc, main, memoryHandler,
+							// structHandler, procName, cFunc, inParams, outParams));
+							getFunctionPointerFunctionBody(ignoreLoc, main, functionHandler, memoryHandler,
+									procName, cFunc, inParams, outParams));
+			result.add(functionPointerMuxProc);
+		}
+		return result;
+	}
+
+	/**
+	 * Declares a type for each identifier in the set.
+	 *
+	 * @param loc
+	 *            the location to be used for the declarations.
+	 * @param undefinedTypes
+	 *            a list of undefined, but used types.
+	 * @return a list of type declarations.
+	 */
+	private static Collection<? extends Declaration> declareUndefinedTypes(final ILocation loc,
+			final Set<String> undefinedTypes) {
+		final ArrayList<Declaration> decl = new ArrayList<>();
+		for (final String s : undefinedTypes) {
+			decl.add(new TypeDeclaration(loc, new Attribute[0], false, s, new String[0]));
+		}
+		return decl;
+	}
+
+//	/**
+//	 *
+//	 *
+//	 * @param initStatements
+//	 * @return
+//	 */
+//	private boolean assertInitializedGlobalsTracksAllInitializedVariables(final Collection<Statement> initStatements) {
+//		for (final Statement stmt : initStatements) {
+//			if (stmt instanceof AssignmentStatement) {
+//				final AssignmentStatement ass = (AssignmentStatement) stmt;
+//				assert ass.getLhs().length == 1; // by construction ...
+//				final LeftHandSide lhs = ass.getLhs()[0];
+//				final String id = BoogieASTUtil.getLHSId(lhs);
+//				if (!mInitializedGlobals.contains(id)) {
+//					return false;
+//				}
+//			}
+//		}
+//		return true;
+//	}
+
+	/**
+	 * Generate type declarations like, e.g., the following. type { :isUnsigned true } { :bitsize 16 } C_USHORT = bv16;
+	 * This allow us to use type synonyms like C_USHORT during the translation. This is yet not consequently
+	 * implemented. This is desired not only for bitvectors: it makes our translation more modular and can ease
+	 * debugging. However, that this located in this class and fixed to bitvectors is a workaround.
+	 *
+	 * @param typeHandler
+	 */
+	public static ArrayList<Declaration> declarePrimitiveDataTypeSynonyms(final ILocation loc,
+			final TypeSizes typeSizes, final TypeHandler typeHandler) {
+		final ArrayList<Declaration> decls = new ArrayList<>();
+		for (final CPrimitive.CPrimitives cPrimitive : CPrimitive.CPrimitives.values()) {
+			final CPrimitive cPrimitiveO = new CPrimitive(cPrimitive);
+			if (cPrimitiveO.getGeneralType() == CPrimitiveCategory.INTTYPE) {
+				final Attribute[] attributes = new Attribute[2];
+				attributes[0] = new NamedAttribute(loc, "isUnsigned",
+						new Expression[] {
+								ExpressionFactory.createBooleanLiteral(loc, typeSizes.isUnsigned(cPrimitiveO)) });
+				final int bytesize = typeSizes.getSize(cPrimitive);
+				final int bitsize = bytesize * 8;
+				attributes[1] = new NamedAttribute(loc, "bitsize",
+						new Expression[] { ExpressionFactory.createIntegerLiteral(loc, String.valueOf(bitsize)) });
+				final String identifier = "C_" + cPrimitive.name();
+				final String[] typeParams = new String[0];
+				final String name = "bv" + bitsize;
+				final ASTType astType = typeHandler.bytesize2asttype(loc, CPrimitiveCategory.INTTYPE, bytesize);
+				decls.add(new TypeDeclaration(loc, attributes, false, identifier, typeParams, astType));
+			}
+		}
+		return decls;
+	}
+
+	/**
+	 * Generate FloatingPoint types
+	 *
+	 * @param loc
+	 * @param typesizes
+	 * @param typeHandler
+	 * @param expressionTranslation
+	 * @return
+	 */
+	public static ArrayList<Declaration> declareFloatDataTypes(final ILocation loc, final TypeSizes typesizes,
+			final TypeHandler typeHandler, final boolean overapproximateFloat,
+			final ExpressionTranslation expressionTranslation) {
+		final ArrayList<Declaration> decls = new ArrayList<>();
+
+		// Roundingmodes, for now RNE hardcoded
+		final Attribute[] attributesRM;
+		if (overapproximateFloat) {
+			attributesRM = new Attribute[0];
+		} else {
+			final String smtlibRmIdentifier = "RoundingMode";
+			attributesRM = new Attribute[1];
+			attributesRM[0] = new NamedAttribute(loc, FunctionDeclarations.BUILTIN_IDENTIFIER,
+					new Expression[] { ExpressionFactory.createStringLiteral(loc, smtlibRmIdentifier) });
+		}
+		final String[] typeParamsRM = new String[0];
+		decls.add(new TypeDeclaration(loc, attributesRM, false, BitvectorTranslation.BOOGIE_ROUNDING_MODE_IDENTIFIER,
+				typeParamsRM));
+
+		final Attribute[] attributesRNE;
+		final Attribute[] attributesRTZ;
+		if (overapproximateFloat) {
+			attributesRNE = new Attribute[0];
+			attributesRTZ = new Attribute[0];
+		} else {
+			final Attribute attributeRNE = new NamedAttribute(loc, FunctionDeclarations.BUILTIN_IDENTIFIER,
+					new Expression[] { ExpressionFactory.createStringLiteral(loc, "RNE") });
+			final Attribute attributeRTZ = new NamedAttribute(loc, FunctionDeclarations.BUILTIN_IDENTIFIER,
+					new Expression[] { ExpressionFactory.createStringLiteral(loc, "RTZ") });
+			attributesRNE = new Attribute[] { attributeRNE };
+			attributesRTZ = new Attribute[] { attributeRTZ };
+		}
+		decls.add(new ConstDeclaration(loc, attributesRNE, false,
+				new VarList(loc, new String[] { BitvectorTranslation.BOOGIE_ROUNDING_MODE_RNE },
+						new NamedType(loc, BitvectorTranslation.TYPE_OF_BOOGIE_ROUNDING_MODES,
+								BitvectorTranslation.BOOGIE_ROUNDING_MODE_IDENTIFIER, new ASTType[0])),
+				null, false));
+		decls.add(new ConstDeclaration(loc, attributesRTZ, false,
+				new VarList(loc, new String[] { BitvectorTranslation.BOOGIE_ROUNDING_MODE_RTZ },
+						new NamedType(loc, BitvectorTranslation.TYPE_OF_BOOGIE_ROUNDING_MODES,
+								BitvectorTranslation.BOOGIE_ROUNDING_MODE_IDENTIFIER, new ASTType[0])),
+				null, false));
+
+		for (final CPrimitive.CPrimitives cPrimitive : CPrimitive.CPrimitives.values()) {
+
+			final CPrimitive cPrimitive0 = new CPrimitive(cPrimitive);
+
+			if (cPrimitive0.getGeneralType() == CPrimitiveCategory.FLOATTYPE && !cPrimitive0.isComplexType()) {
+
+				if (!overapproximateFloat) {
+					final BitvectorTranslation bt = ((BitvectorTranslation) expressionTranslation);
+					// declare floating point constructors here because we might
+					// always need them for our backtranslation
+					bt.declareFloatingPointConstructors(loc, new CPrimitive(cPrimitive));
+					bt.declareFloatConstant(loc, BitvectorTranslation.SMT_LIB_MINUS_INF, new CPrimitive(cPrimitive));
+					bt.declareFloatConstant(loc, BitvectorTranslation.SMT_LIB_PLUS_INF, new CPrimitive(cPrimitive));
+					bt.declareFloatConstant(loc, BitvectorTranslation.SMT_LIB_NAN, new CPrimitive(cPrimitive));
+					bt.declareFloatConstant(loc, BitvectorTranslation.SMT_LIB_MINUS_ZERO, new CPrimitive(cPrimitive));
+					bt.declareFloatConstant(loc, BitvectorTranslation.SMT_LIB_PLUS_ZERO, new CPrimitive(cPrimitive));
+				}
+
+				final Attribute[] attributes;
+				if (overapproximateFloat) {
+					attributes = new Attribute[0];
+				} else {
+					attributes = new Attribute[2];
+					attributes[0] = new NamedAttribute(loc, FunctionDeclarations.BUILTIN_IDENTIFIER,
+							new Expression[] { ExpressionFactory.createStringLiteral(loc, "FloatingPoint") });
+					final int bytesize = typesizes.getSize(cPrimitive);
+					final int[] indices = new int[2];
+					switch (bytesize) {
+					case 4:
+						indices[0] = 8;
+						indices[1] = 24;
+						break;
+					case 8:
+						indices[0] = 11;
+						indices[1] = 53;
+						break;
+					case 12: // because of 80bit long doubles on linux x86
+					case 16:
+						indices[0] = 15;
+						indices[1] = 113;
+						break;
+					default:
+						throw new UnsupportedSyntaxException(loc, "unknown primitive type");
+					}
+					attributes[1] = new NamedAttribute(loc, FunctionDeclarations.INDEX_IDENTIFIER,
+							new Expression[] { ExpressionFactory.createIntegerLiteral(loc, String.valueOf(indices[0])),
+									ExpressionFactory.createIntegerLiteral(loc, String.valueOf(indices[1])) });
+				}
+				final String identifier = "C_" + cPrimitive.name();
+				final String[] typeParams = new String[0];
+				decls.add(new TypeDeclaration(loc, attributes, false, identifier, typeParams));
+			}
+		}
+		return decls;
+	}
+
+	/**
+	 * Generate the body for one of our internal function pointer dispatching procedures.
+	 * See also {@link FunctionHandler.handleFunctionPointerCall} on how we treat function pointers.
+	 *
+	 *
+	 * @param loc
+	 * @param main
+	 * @param functionHandler
+	 * @param memoryHandler
+	 * @param structHandler
+	 * @param dispatchingProcedureName
+	 * 			name of the dispatching procedure
+	 * @param funcSignature
+	 * 			signature of the dispatching procedure
+	 * @param inParams
+	 * 			in parameters of the dispatching procedure as it has been registered in FunctionHandler
+	 * @param outParam
+	 * 			out parameters of the dispatching procedure as it has been registered in FunctionHandler
+	 * @return
+	 */
+	public Body getFunctionPointerFunctionBody(final ILocation loc, final Dispatcher main,
+			final FunctionHandler functionHandler, final MemoryHandler memoryHandler,
+			final String dispatchingProcedureName, final ProcedureSignature funcSignature, final VarList[] inParams,
+			final VarList[] outParam) {
+
+		final StructHandler structHandler = main.mCHandler.getStructHandler();
+		final BoogieTypeHelper boogieTypeHelper = main.mCHandler.getBoogieTypeHelper();
+
+		final boolean resultTypeIsVoid = (funcSignature.getReturnType() == null);
+
+//		final List<Statement> stmt = new ArrayList<>();
+//		final List<VariableDeclaration> decl = new ArrayList<>();
+		final ExpressionResultBuilder builder = new ExpressionResultBuilder();
+
+		/*
+		 * Setup the input parameters for the dispatched procedures.
+		 * The last inParam of the dispatching procedure is the function pointer in this case, which is not given to
+		 *  the dispatched procedures.
+		 *  --> therefore we iterate to inParams.lenth - 1 only..
+		 */
+		final ArrayList<Expression> args = new ArrayList<>();
+		for (int i = 0; i < inParams.length - 1; i++) {
+			final VarList vl = inParams[i];
+			assert vl.getIdentifiers().length == 1;
+			final String oldId = vl.getIdentifiers()[0];
+			final String newId = oldId.replaceFirst("in", "");
+//			decl.add(new VariableDeclaration(loc, new Attribute[0],
+//					new VarList[] { new VarList(loc, new String[] { newId }, vl.getType()) }));
+			builder.addDeclaration(new VariableDeclaration(loc, new Attribute[0],
+					new VarList[] { new VarList(loc, new String[] { newId }, vl.getType()) }));
+			//			stmt.add(mFunctionHandler.constructAssignmentStatement(loc, new LeftHandSide[] { new VariableLHS(loc, newId) },
+//					new Expression[] { new IdentifierExpression(loc, oldId) }));
+			final IdentifierExpression oldIdExpr = //new IdentifierExpression(loc, oldId);
+					ExpressionFactory.constructIdentifierExpression(loc,
+							boogieTypeHelper.getBoogieTypeForBoogieASTType(vl.getType()), oldId,
+							new DeclarationInformation(StorageClass.IMPLEMENTATION_INPARAM, dispatchingProcedureName));
+			final VariableLHS newIdLhs = //new VariableLHS(loc, newId);
+					ExpressionFactory.constructVariableLHS(loc,
+							boogieTypeHelper.getBoogieTypeForBoogieASTType(vl.getType()),
+							newId, new DeclarationInformation(StorageClass.LOCAL, dispatchingProcedureName));
+			builder.addStatement(functionHandler.constructAssignmentStatement(loc, new LeftHandSide[] { newIdLhs },
+					new Expression[] { oldIdExpr }));
+			final IdentifierExpression newIdIdExpr = //new IdentifierExpression(loc, newId);
+					ExpressionFactory.constructIdentifierExpression(loc,
+							boogieTypeHelper.getBoogieTypeForBoogieASTType(vl.getType()),
+							newId, new DeclarationInformation(StorageClass.LOCAL, dispatchingProcedureName));
+			args.add(newIdIdExpr);
+		}
+
+		// collect all functions that are addressoffed in the program and that
+		// match the signature
+		final ArrayList<String> fittingFunctions = new ArrayList<>();
+		for (final Entry<String, Integer> en : main.getFunctionToIndex().entrySet()) {
+			final CFunction ptdToFuncType = functionHandler.getCFunctionType(en.getKey());
+			// if (ptdToFuncType.isCompatibleWith(calledFuncType)) {
+			if (new ProcedureSignature(main, ptdToFuncType).equals(funcSignature)) {
+				fittingFunctions.add(en.getKey());
+			}
+		}
+
+		// add the functionPointerProcedure and the procedures it calls to the
+		// call graph and modifiedGlobals
+		// such that calculateTransitive (which is executed later, in
+		// visit(TranslationUnit) after the postprocessor)
+		// can compute the correct modifies clause
+//		functionHandler.addModifiedGlobalEntry(fpfName);
+		for (final String fittingFunc : fittingFunctions) {
+//			functionHandler.addCallGraphEdge(fpfName, fittingFunc);
+			functionHandler.registerCall(dispatchingProcedureName, fittingFunc);
+		}
+
+		// generate the actual body
+		IdentifierExpression funcCallResult = null;
+		if (fittingFunctions.isEmpty()) {
+//			return new Body(loc, decl.toArray(new VariableDeclaration[decl.size()]),
+//					stmt.toArray(new Statement[stmt.size()]));
+			return functionHandler.constructBody(loc,
+					builder.getDeclarations().toArray(new VariableDeclaration[builder.getDeclarations().size()]),
+					builder.getStatements().toArray(new Statement[builder.getStatements().size()]));
+		} else if (fittingFunctions.size() == 1) {
+//			final ExpressionResult rex = (ExpressionResult) functionHandler.makeTheFunctionCallItself(main, loc,
+//					fittingFunctions.get(0), new ArrayList<Statement>(), new ArrayList<Declaration>(),
+//					new LinkedHashMap<VariableDeclaration, ILocation>(), new ArrayList<Overapprox>(), args);
+			final ExpressionResult rex = (ExpressionResult) functionHandler.makeTheFunctionCallItself(main, loc,
+					fittingFunctions.get(0), new ExpressionResultBuilder(), args);
+			funcCallResult = (IdentifierExpression) rex.mLrVal.getValue();
+//			for (final Declaration dec : rex.mDecl) {
+//				decl.add((VariableDeclaration) dec);
+//			}
+//			stmt.addAll(rex.mStmt);
+			builder.addAllExceptLrValue(rex);
+
+			assert outParam.length <= 1;
+			if (outParam.length == 1) {
+//				stmt.add(mFunctionHandler.constructAssignmentStatement(loc,
+//						new LeftHandSide[] { new VariableLHS(loc, outParam[0].getIdentifiers()[0]) },
+//						new Expression[] { funcCallResult }));
+				final String id = outParam[0].getIdentifiers()[0];
+				final ASTType astType = outParam[0].getType();
+				final VariableLHS lhs = //new VariableLHS(loc, outParam[0].getIdentifiers()[0]);
+						ExpressionFactory.constructVariableLHS(loc,
+								boogieTypeHelper.getBoogieTypeForBoogieASTType(astType),
+								id,
+								new DeclarationInformation(StorageClass.IMPLEMENTATION_OUTPARAM,
+										dispatchingProcedureName));
+				builder.addStatement(functionHandler.constructAssignmentStatement(loc,
+						new LeftHandSide[] { lhs },
+						new Expression[] { funcCallResult }));
+			}
+//			stmt.addAll(CHandler.createHavocsForAuxVars(rex.mAuxVars));
+			builder.addStatements(CTranslationUtil.createHavocsForAuxVars(rex.mAuxVars));
+//			stmt.add(new ReturnStatement(loc));
+			builder.addStatement(new ReturnStatement(loc));
+
+			return new Body(loc,
+//					decl.toArray(new VariableDeclaration[decl.size()]),
+					builder.getDeclarations().toArray(new VariableDeclaration[builder.getDeclarations().size()]),
+					builder.getStatements().toArray(new Statement[builder.getStatements().size()]));
+		} else {
+//			final Map<VariableDeclaration, ILocation> auxVars = new LinkedHashMap<>();
+
+//			final String tmpId = null;
+			AuxVarInfo auxvar = null;
+			if (!resultTypeIsVoid) {
+//				tmpId = main.mNameHandler.getTempVarUID(SFO.AUXVAR.FUNCPTRRES, null);
+//				final VariableDeclaration tmpVarDec = new VariableDeclaration(loc, new Attribute[0],
+//						new VarList[] { new VarList(loc, new String[] { tmpId }, funcSignature.getReturnType()) });
+				auxvar = CTranslationUtil.constructAuxVarInfo(loc, main,
+						funcSignature.getReturnType(),
+						SFO.AUXVAR.FUNCPTRRES);
+//				decl.add(tmpVarDec);
+				builder.addDeclaration(auxvar.getVarDec());
+//				auxVars.put(tmpVarDec, loc);
+				builder.addAuxVar(auxvar);
+				funcCallResult = //new IdentifierExpression(loc, tmpId);
+//						ExpressionFactory.constructIdentifierExpression(loc,
+//								mBoogieTypeHelper.getBoogieTypeForPointerType(), tmpId,
+//								new DeclarationInformation(StorageClass.LOCAL, dispatchingProcedureName));
+						auxvar.getExp();
+			}
+
+//			final ExpressionResult firstElseRex = (ExpressionResult) functionHandler.makeTheFunctionCallItself(main,
+//					loc, fittingFunctions.get(0), new ArrayList<Statement>(), new ArrayList<Declaration>(),
+//					new LinkedHashMap<VariableDeclaration, ILocation>(), new ArrayList<Overapprox>(), args);
+			final ExpressionResult firstElseRex = (ExpressionResult) functionHandler.makeTheFunctionCallItself(main,
+					loc, fittingFunctions.get(0), new ExpressionResultBuilder(), args);
+			for (final Declaration dec : firstElseRex.mDecl) {
+//				decl.add((VariableDeclaration) dec);
+				builder.addDeclaration(dec);
+			}
+//			auxVars.putAll(firstElseRex.mAuxVars);
+//			builder.putAuxVars(firstElseRex.getAuxVars());
+			builder.addAuxVars(firstElseRex.getAuxVars());
+
+			final ArrayList<Statement> firstElseStmt = new ArrayList<>();
+			firstElseStmt.addAll(firstElseRex.mStmt);
+			if (!resultTypeIsVoid) {
+				final AssignmentStatement assignment =
+						functionHandler.constructAssignmentStatement(loc, new VariableLHS[] { auxvar.getLhs() },
+								new Expression[] { firstElseRex.mLrVal.getValue() });
+				firstElseStmt.add(assignment);
+			}
+			IfStatement currentIfStmt = null;
+
+			for (int i = 1; i < fittingFunctions.size(); i++) {
+//				final ExpressionResult currentRex = (ExpressionResult) functionHandler.makeTheFunctionCallItself(main,
+//						loc, fittingFunctions.get(i), new ArrayList<Statement>(), new ArrayList<Declaration>(),
+//						new LinkedHashMap<VariableDeclaration, ILocation>(), new ArrayList<Overapprox>(), args);
+				final ExpressionResult currentRex = (ExpressionResult) functionHandler.makeTheFunctionCallItself(main,
+						loc, fittingFunctions.get(i), new ExpressionResultBuilder(), args);
+				for (final Declaration dec : currentRex.mDecl) {
+//					decl.add((VariableDeclaration) dec);
+					builder.addDeclaration(dec);
+				}
+//				auxVars.putAll(currentRex.mAuxVars);
+				builder.addAuxVars(currentRex.mAuxVars);
+
+				final ArrayList<Statement> newStmts = new ArrayList<>();
+				newStmts.addAll(currentRex.mStmt);
+				if (!resultTypeIsVoid) {
+					final AssignmentStatement assignment =
+							functionHandler.constructAssignmentStatement(loc, new VariableLHS[] { auxvar.getLhs() },
+									new Expression[] { currentRex.mLrVal.getValue() });
+					newStmts.add(assignment);
+				}
+
+				final IdentifierExpression functionPointerIdex =
+//						new IdentifierExpression(loc, inParams[inParams.length - 1].getIdentifiers()[0]);
+						boogieTypeHelper.constructIdentifierExpression(loc, inParams[inParams.length -1].getType(),
+								inParams[inParams.length - 1].getIdentifiers()[0],
+								StorageClass.IMPLEMENTATION_INPARAM, dispatchingProcedureName);
+				final IdentifierExpression functionPointerValueOfCurrentFittingFunctionIdex =
+//						new IdentifierExpression(loc, SFO.FUNCTION_ADDRESS + fittingFunctions.get(i));
+						boogieTypeHelper.constructIdentifierExpression(loc,
+								boogieTypeHelper.getBoogieTypeForPointerType(),
+								SFO.FUNCTION_ADDRESS + fittingFunctions.get(i),
+								StorageClass.IMPLEMENTATION_INPARAM, dispatchingProcedureName);
+				final Expression condition =
+						ExpressionFactory.newBinaryExpression(loc, BinaryExpression.Operator.COMPEQ,
+								functionPointerIdex, functionPointerValueOfCurrentFittingFunctionIdex);
+
+				if (i == 1) {
+					currentIfStmt = new IfStatement(loc, condition, newStmts.toArray(new Statement[newStmts.size()]),
+							firstElseStmt.toArray(new Statement[firstElseStmt.size()]));
+				} else {
+					currentIfStmt = new IfStatement(loc, condition, newStmts.toArray(new Statement[newStmts.size()]),
+							new Statement[] { currentIfStmt });
+				}
+			}
+
+//			stmt.add(currentIfStmt);
+			builder.addStatement(currentIfStmt);
+			if (outParam.length == 1) {
+//				stmt.add(mFunctionHandler.constructAssignmentStatement(loc,
+//						new LeftHandSide[] { new VariableLHS(loc, outParam[0].getIdentifiers()[0]) },
+//						new Expression[] { funcCallResult }));
+				final VariableLHS dispatchingFunctionResultLhs = //new VariableLHS(loc, outParam[0].getIdentifiers()[0]);
+						ExpressionFactory.constructVariableLHS(loc,
+								boogieTypeHelper.getBoogieTypeForBoogieASTType(outParam[0].getType()),
+								outParam[0].getIdentifiers()[0],
+								new DeclarationInformation(StorageClass.IMPLEMENTATION_OUTPARAM,
+										dispatchingProcedureName));
+				builder.addStatement(functionHandler.constructAssignmentStatement(loc,
+						new LeftHandSide[] { dispatchingFunctionResultLhs },
+						new Expression[] { funcCallResult }));
+			}
+//			stmt.addAll(CHandler.createHavocsForAuxVars(auxVars));
+//			stmt.add(new ReturnStatement(loc));
+//			return new Body(loc, decl.toArray(new VariableDeclaration[decl.size()]),
+//					stmt.toArray(new Statement[stmt.size()]));
+			builder.addStatements(CTranslationUtil.createHavocsForAuxVars(builder.getAuxVars()));
+			builder.addStatement(new ReturnStatement(loc));
+			return new Body(loc,
+					builder.getDeclarations().toArray(new VariableDeclaration[builder.getDeclarations().size()]),
+					builder.getStatements().toArray(new Statement[builder.getStatements().size()]));
+		}
+	}
+
+	class UltimateInitProcedure {
+
+		private Declaration mUltimateInitImplementation;
+//		private final List<VariableLHS> mModifiesClauseContents;
+
+		UltimateInitProcedure(final ILocation translationUnitLoc, final Dispatcher main, final IASTNode hook) {//,
+//			final LinkedHashMap<Declaration, CDeclaration> declarationsGlobalInBoogie) {
+//		mModifiesClauseContents = new ArrayList<>();
+			createInit(translationUnitLoc, main, hook);//, declarationsGlobalInBoogie);
+		}
+
+		void createInit(final ILocation translationUnitLoc, final Dispatcher main, final IASTNode hook) {
+//			final LinkedHashMap<Declaration, CDeclaration> declarationsGlobalInBoogie) {
+
+			final MemoryHandler memoryHandler = main.mCHandler.getMemoryHandler();
+			final ExpressionTranslation expressionTranslation = main.mCHandler.getExpressionTranslation();
+			final BoogieTypeHelper boogieTypeHelper = main.mCHandler.getBoogieTypeHelper();
+			final FunctionHandler functionHandler = main.mCHandler.getFunctionHandler();
+
+			{
+				final Procedure initProcedureDecl = new Procedure(translationUnitLoc, new Attribute[0], SFO.INIT,
+						new String[0], new VarList[0], new VarList[0], new Specification[0], null);
+				main.mCHandler.getFunctionHandler().beginCustomProcedure(main, translationUnitLoc, SFO.INIT,
+						initProcedureDecl, hook);
+//				main.mCHandler.getFunctionHandler().beginUltimateInitOrStart(main, translationUnitLoc, SFO.INIT);
+			}
+			final ArrayList<Statement> initStatements = new ArrayList<>();
+			final Collection<String> proceduresCalledByUltimateInit = new HashSet<>();
+
+//			final ArrayList<Declaration> decl = new ArrayList<>();
+			final ArrayList<VariableDeclaration> initDecl = new ArrayList<>();
+
+			if (main.mCHandler.getMemoryHandler().getRequiredMemoryModelFeatures()
+					.isMemoryModelInfrastructureRequired()) {
+
+				// set #valid[0] = 0 (i.e., the memory at the NULL-pointer is not allocated)
+				final Expression zero = mExpressionTranslation.constructLiteralForIntegerType(translationUnitLoc,
+						mExpressionTranslation.getCTypeOfPointerComponents(), BigInteger.ZERO);
+//				final String lhsId = SFO.VALID;
+				final Expression literalThatRepresentsFalse = memoryHandler.getBooleanArrayHelper().constructFalse();
+				final AssignmentStatement assignment = MemoryHandler.constructOneDimensionalArrayUpdate(main,
+						translationUnitLoc, zero, memoryHandler.getValidArrayLhs(translationUnitLoc),
+						literalThatRepresentsFalse);
+				initStatements.add(0, assignment);
+//				mInitializedGlobals.add(SFO.VALID);
+
+				// set the value of the NULL-constant to NULL = { base : 0, offset : 0 }
+				final VariableLHS slhs = //new VariableLHS(translationUnitLoc, SFO.NULL);
+						ExpressionFactory.constructVariableLHS(translationUnitLoc,
+								boogieTypeHelper.getBoogieTypeForPointerType(),
+								SFO.NULL,
+								DeclarationInformation.DECLARATIONINFO_GLOBAL);
+				initStatements.add(0, functionHandler.constructAssignmentStatement(translationUnitLoc,
+						new LeftHandSide[] { slhs },
+						new Expression[] {
+								ExpressionFactory.constructStructConstructor(translationUnitLoc,
+										new String[] { "base", "offset" },
+								new Expression[] {
+										expressionTranslation.constructLiteralForIntegerType(translationUnitLoc,
+												expressionTranslation.getCTypeOfPointerComponents(), BigInteger.ZERO),
+										expressionTranslation.constructLiteralForIntegerType(translationUnitLoc,
+												expressionTranslation.getCTypeOfPointerComponents(),
+												BigInteger.ZERO) }) }));
+//				mInitializedGlobals.add(SFO.NULL);
+			}
+//			assert assertInitializedGlobalsTracksAllInitializedVariables(initStatements);
+
+			// initialization for statics and other globals
+//			for (final Entry<Declaration, CDeclaration> en : declarationsGlobalInBoogie.entrySet()) {
+			for (final Entry<VariableDeclaration, CDeclaration> en :
+					main.mCHandler.getStaticObjectsHandler().getGlobalVariableDeclsWithAssociatedCDecls().entrySet()) {
+//				if (en.getKey() instanceof TypeDeclaration || en.getKey() instanceof ConstDeclaration) {
+//					continue;
+//				}
+				final ILocation currentDeclsLoc = en.getKey().getLocation();
+				final InitializerResult initializer = en.getValue().getInitializer();
+
+				/*
+				 * global variables with external linkage are not implicitly initialized. (They are initialized by the
+				 * module that provides them..)
+				 */
+				if (en.getValue().isExtern()) {
+					continue;
+				}
+
+				for (final VarList vl : en.getKey().getVariables()) {
+					for (final String id : vl.getIdentifiers()) {
+
+						final VariableLHS lhs = //new VariableLHS(currentDeclsLoc, id);
+								ExpressionFactory.constructVariableLHS(currentDeclsLoc,
+										main.mCHandler.getBoogieTypeHelper()
+											.getBoogieTypeForBoogieASTType(vl.getType()),
+										id,
+										DeclarationInformation.DECLARATIONINFO_GLOBAL);
+
+						if (main.mCHandler.isHeapVar(id)) {
+							final LocalLValue llVal =
+									new LocalLValue(lhs, en.getValue().getType(), null);
+							initStatements.add(memoryHandler.getMallocCall(llVal, currentDeclsLoc, hook));
+							proceduresCalledByUltimateInit.add(MemoryModelDeclarations.Ultimate_Alloc.name());
+						}
+
+						final ExpressionResult initRex = main.mCHandler.getInitHandler().initialize(currentDeclsLoc,
+								main, lhs, en.getValue().getType(), initializer, hook);
+						for (final Statement stmt : initRex.getStatements()) {
+							if (stmt instanceof CallStatement) {
+								proceduresCalledByUltimateInit.add(((CallStatement) stmt).getMethodName());
+							}
+							initStatements.add(stmt);
+						}
+						initStatements.addAll(CTranslationUtil.createHavocsForAuxVars(initRex.mAuxVars));
+						for (final Declaration d : initRex.mDecl) {
+							initDecl.add((VariableDeclaration) d);
+						}
+					}
+				}
+				for (final VarList vl : en.getKey().getVariables()) {
+//					mInitializedGlobals.addAll(Arrays.asList(vl.getIdentifiers()));
+				}
+			}
+
+
+			/*
+			 * perhaps move more functionality into the following section, once StaticObjectsHandler is used more widely
+			 */
+			main.mCHandler.getStaticObjectsHandler().freeze();
+			initStatements.addAll(main.mCHandler.getStaticObjectsHandler().getStatementsForUltimateInit());
+//			mInitializedGlobals.addAll(main.mCHandler.getStaticObjectsHandler().getVariablesModifiedByUltimateInit());
+
+			// should not be necessary:
+//			mInitializedGlobals.addAll(functionHandler.getModifiedGlobals().get(SFO.INIT));
+
+//			final Specification[] specsInit = new Specification[1];
+//
+//
+//			for (final String varName : mInitializedGlobals) {
+//				mModifiesClauseContents.add(new VariableLHS(translationUnitLoc, varName));
+//			}
+//			specsInit[0] = new ModifiesSpecification(translationUnitLoc, false,
+//					mModifiesClauseContents.toArray(new VariableLHS[mModifiesClauseContents.size()]));
+
+			/*
+			 * note that we only have to deal with the implementation part of the procedure, the declaration is managed
+			 * by the FunctionHandler
+			 */
+			final Body initBody = functionHandler.constructBody(translationUnitLoc,
+					initDecl.toArray(new VariableDeclaration[initDecl.size()]),
+					initStatements.toArray(new Statement[initStatements.size()]));
+			final Procedure initProcedureImplementation = new Procedure(translationUnitLoc, new Attribute[0],
+					SFO.INIT, new String[0], new VarList[0], new VarList[0], null, initBody);
+
+
+//			final Procedure initProcedureDecl = new Procedure(translationUnitLoc, new Attribute[0], SFO.INIT,
+//					new String[0], new VarList[0], new VarList[0], specsInit, null);
+
+//			proceduresCalledByUltimateInit.addAll(
+//					main.mCHandler.getStaticObjectsHandler().getProceduresCalledByUltimateInit());
+
+//			functionHandler.endUltimateInitOrStart(main, initProcedureDecl, SFO.INIT, proceduresCalledByUltimateInit);
+//			functionHandler.endUltimateInitOrStart(main, initProcedureDecl, SFO.INIT);
+			main.mCHandler.getFunctionHandler().endCustomProcedure(main, SFO.INIT);
+
+			mUltimateInitImplementation = initProcedureImplementation;
+		}
+
+		public Declaration getUltimateInitImplementation() {
+			return mUltimateInitImplementation;
+		}
+
+//		public List<VariableLHS> getUltimateInitModifiesClauseContents() {
+//			return  mModifiesClauseContents;
+//		}
+
+	}
+
+
+	class UltimateStartProcedure {
+
+		private Procedure mStartProcedure;
+
+		UltimateStartProcedure(final Dispatcher main, final ILocation loc, final IASTNode hook) {
+			createStartProc(main, loc, hook);
+		}
+
+		void createStartProc(final Dispatcher main, final ILocation loc, final IASTNode hook) {
+
+			final FunctionHandler functionHandler = main.mCHandler.getFunctionHandler();
+			final BoogieTypeHelper boogieTypeHelper = main.mCHandler.getBoogieTypeHelper();
+
+//			final Map<String, Procedure> procedures = functionHandler.getProcedures();
+			final String checkedMethod = main.getCheckedMethod();
+
+			Procedure startProcedure = null;
+
+			if (!checkedMethod.equals(SFO.EMPTY) && functionHandler.hasProcedure(checkedMethod)) {
+				mLogger.info("Settings: Checked method=" + checkedMethod);
+
+				{
+					final Procedure startDeclaration = new Procedure(loc, new Attribute[0], SFO.START, new String[0],
+						new VarList[0], new VarList[0], new Specification[0], null);
+					functionHandler.beginCustomProcedure(main, loc, SFO.START, startDeclaration, hook);
+				}
+
+//				Procedure startDeclaration = null;
+//				Specification[] specsStart = new Specification[0];
+
+//				functionHandler.addCallGraphEdge(SFO.START, SFO.INIT);
+//				functionHandler.addCallGraphEdge(SFO.START, checkedMethod);
+
+				final ArrayList<Statement> startStmt = new ArrayList<>();
+				final ArrayList<VariableDeclaration> startDecl = new ArrayList<>();
+//				specsStart = new Specification[1];
+				startStmt.add(functionHandler.constructCallStatement(loc, false, new VariableLHS[0], SFO.INIT,
+						new Expression[0]));
+				final VarList[] checkedMethodOutParams =
+						functionHandler.getProcedureDeclaration(checkedMethod).getOutParams();
+				final VarList[] checkedMethodInParams =
+						functionHandler.getProcedureDeclaration(checkedMethod).getInParams();
+				final Specification[] checkedMethodSpec =
+						functionHandler.getProcedureDeclaration(checkedMethod).getSpecification();
+
+				// find out the requires specs of the checked method and assume it before its start
+				final ArrayList<Statement> reqSpecsAssumes = new ArrayList<>();
+				for (final Specification spec : checkedMethodSpec) {
+					if (spec instanceof RequiresSpecification) {
+						reqSpecsAssumes.add(new AssumeStatement(loc, ((RequiresSpecification) spec).getFormula()));
+					}
+				}
+				startStmt.addAll(reqSpecsAssumes);
+
+				final ArrayList<Expression> args = new ArrayList<>();
+				if (checkedMethodInParams.length > 0) {
+					startDecl.add(new VariableDeclaration(loc, new Attribute[0], checkedMethodInParams));
+					for (final VarList arg : checkedMethodInParams) {
+						assert arg.getIdentifiers().length == 1; // by construction
+						final String id = arg.getIdentifiers()[0];
+						final IdentifierExpression idEx = //new IdentifierExpression(loc, id);
+								boogieTypeHelper.constructIdentifierExpression(loc,
+										arg.getType(), id, StorageClass.LOCAL, SFO.START);
+						args.add(idEx);
+					}
+				}
+				if (checkedMethodOutParams.length != 0) {
+					assert checkedMethodOutParams.length == 1;
+					// there is 1(!) return value
+//					final String checkMethodRet = main.mNameHandler.getTempVarUID(SFO.AUXVAR.RETURNED, null);
+//					final VarList tempVar =
+//							new VarList(loc, new String[] { checkMethodRet }, checkedMethodOutParams[0].getType());
+//					final VariableDeclaration tmpVar =
+//							new VariableDeclaration(loc, new Attribute[0], new VarList[] { tempVar });
+					final CType checkedMethodResultCType =
+							functionHandler.getCFunctionType(checkedMethod).getResultType();
+					final AuxVarInfo checkedMethodReturnAuxVar = CTranslationUtil.constructAuxVarInfo(loc, main,
+							checkedMethodResultCType, SFO.AUXVAR.RETURNED);
+					main.mCHandler.getSymbolTable().addBoogieCIdPair(
+							checkedMethodReturnAuxVar.getExp().getIdentifier(),
+							SFO.NO_REAL_C_VAR + checkedMethodReturnAuxVar.getExp().getIdentifier(),
+//							checkMethodRet,
+//							SFO.NO_REAL_C_VAR + checkMethodRet,
+							loc);
+					startDecl.add(checkedMethodReturnAuxVar.getVarDec());
+					startStmt.add(functionHandler.constructCallStatement(loc, false,
+							new VariableLHS[] { checkedMethodReturnAuxVar.getLhs() },
+							checkedMethod, args.toArray(new Expression[args.size()])));
+					functionHandler.registerCall(checkedMethod);
+				} else { // void
+					startStmt.add(functionHandler.constructCallStatement(loc, false, new VariableLHS[0], checkedMethod,
+							args.toArray(new Expression[args.size()])));
+					functionHandler.registerCall(checkedMethod);
+				}
+
+//				final LinkedHashSet<VariableLHS> startModifiesClause = new LinkedHashSet<>();
+//				for (final String id : mInitializedGlobals) {
+//					startModifiesClause.add(new VariableLHS(loc, id));
+//				}
+
+				// should not be necessary if we treat start and init as normal procedures
+//				for (final String id : functionHandler.getModifiedGlobals().get(checkedMethod)) {
+//					startModifiesClause.add(new VariableLHS(loc, id));
+//				}
+
+//				specsStart[0] = new ModifiesSpecification(loc, false,
+//						startModifiesClause.toArray(new VariableLHS[startModifiesClause.size()]));
+
+				final Body startBody = functionHandler.constructBody(loc,
+						startDecl.toArray(new VariableDeclaration[startDecl.size()]),
+						startStmt.toArray(new Statement[startStmt.size()]));
+//				final Body startBody = new Body(loc, startDecl.toArray(new VariableDeclaration[startDecl.size()]),
+//						startStmt.toArray(new Statement[startStmt.size()]));
+
+				startProcedure = new Procedure(loc, new Attribute[0], SFO.START, new String[0], new VarList[0],
+						new VarList[0], null, startBody);
+
+				/* note that we only deal with the implementation of the procedure here, the declaration is managed
+				 * by the FucntionHandler
+				 */
+//				final Procedure startDeclaration = new Procedure(loc, new Attribute[0], SFO.START, new String[0],
+//						new VarList[0], new VarList[0], specsStart, null);
+
+//				final List<String> proceduresCalledByStart = Arrays.asList(new String[] { SFO.INIT, checkedMethod });
+
+//				functionHandler.endUltimateInitOrStart(main, startDeclaration, SFO.START, proceduresCalledByStart);
+//				functionHandler.endUltimateInitOrStart(main, startDeclaration, SFO.START);
+				functionHandler.endCustomProcedure(main, SFO.START);
+			} else {
+				mLogger.info("Settings: Library mode!");
+				if (functionHandler.hasProcedure(SFO.MAIN)) {
+					final String msg =
+							"You selected the library mode (i.e., each procedure can be starting procedure and global "
+							+ "variables are not initialized). This program contains a \"main\" procedure. Maybe you "
+							+ "wanted to select the \"main\" procedure as starting procedure.";
+					mDispatcher.warn(loc, msg);
+				}
+			}
+
+			mStartProcedure = startProcedure;
+		}
+
+		public Declaration getUltimateStartDeclaration() {
+			return mStartProcedure;
+		}
+	}
+}