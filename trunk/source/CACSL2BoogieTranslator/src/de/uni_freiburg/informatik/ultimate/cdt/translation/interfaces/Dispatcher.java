--- conflicted
+++ resolved
@@ -1,415 +1,409 @@
-/*
- * Copyright (C) 2013-2015 Daniel Dietsch (dietsch@informatik.uni-freiburg.de)
- * Copyright (C) 2012-2015 Markus Lindenmann (lindenmm@informatik.uni-freiburg.de)
- * Copyright (C) 2012-2015 Matthias Heizmann (heizmann@informatik.uni-freiburg.de)
- * Copyright (C) 2015 Oleksii Saukh (saukho@informatik.uni-freiburg.de)
- * Copyright (C) 2015 Stefan Wissert
- * Copyright (C) 2015 University of Freiburg
- *
- * This file is part of the ULTIMATE CACSL2BoogieTranslator plug-in.
- *
- * The ULTIMATE CACSL2BoogieTranslator plug-in is free software: you can redistribute it and/or modify
- * it under the terms of the GNU Lesser General Public License as published
- * by the Free Software Foundation, either version 3 of the License, or
- * (at your option) any later version.
- *
- * The ULTIMATE CACSL2BoogieTranslator plug-in is distributed in the hope that it will be useful,
- * but WITHOUT ANY WARRANTY; without even the implied warranty of
- * MERCHANTABILITY or FITNESS FOR A PARTICULAR PURPOSE.  See the
- * GNU Lesser General Public License for more details.
- *
- * You should have received a copy of the GNU Lesser General Public License
- * along with the ULTIMATE CACSL2BoogieTranslator plug-in. If not, see <http://www.gnu.org/licenses/>.
- *
- * Additional permission under GNU GPL version 3 section 7:
- * If you modify the ULTIMATE CACSL2BoogieTranslator plug-in, or any covered work, by linking
- * or combining it with Eclipse RCP (or a modified version of Eclipse RCP),
- * containing parts covered by the terms of the Eclipse Public License, the
- * licensors of the ULTIMATE CACSL2BoogieTranslator plug-in grant you additional permission
- * to convey the resulting work.
- */
-/**
- * Describes a dispatcher.
- */
-package de.uni_freiburg.informatik.ultimate.cdt.translation.interfaces;
-
-import java.text.ParseException;
-import java.util.Collections;
-import java.util.LinkedHashMap;
-import java.util.LinkedHashSet;
-import java.util.Map;
-
-import org.eclipse.cdt.core.dom.ast.IASTDeclaration;
-import org.eclipse.cdt.core.dom.ast.IASTNode;
-import org.eclipse.cdt.core.dom.ast.IASTPreprocessorStatement;
-import org.eclipse.cdt.core.dom.ast.IASTTranslationUnit;
-import org.eclipse.cdt.core.dom.ast.IType;
-
-import de.uni_freiburg.informatik.ultimate.cdt.decorator.DecoratorNode;
-import de.uni_freiburg.informatik.ultimate.cdt.parser.MultiparseSymbolTable;
-import de.uni_freiburg.informatik.ultimate.cdt.translation.LineDirectiveMapping;
-import de.uni_freiburg.informatik.ultimate.cdt.translation.implementation.LocationFactory;
-import de.uni_freiburg.informatik.ultimate.cdt.translation.implementation.base.NextACSL;
-import de.uni_freiburg.informatik.ultimate.cdt.translation.implementation.base.chandler.TypeSizes;
-import de.uni_freiburg.informatik.ultimate.cdt.translation.implementation.container.InferredType;
-import de.uni_freiburg.informatik.ultimate.cdt.translation.implementation.result.Result;
-import de.uni_freiburg.informatik.ultimate.cdt.translation.implementation.util.SFO;
-import de.uni_freiburg.informatik.ultimate.cdt.translation.interfaces.handler.IACSLHandler;
-import de.uni_freiburg.informatik.ultimate.cdt.translation.interfaces.handler.ICHandler;
-import de.uni_freiburg.informatik.ultimate.cdt.translation.interfaces.handler.INameHandler;
-import de.uni_freiburg.informatik.ultimate.cdt.translation.interfaces.handler.IPreprocessorHandler;
-import de.uni_freiburg.informatik.ultimate.cdt.translation.interfaces.handler.ISideEffectHandler;
-import de.uni_freiburg.informatik.ultimate.cdt.translation.interfaces.handler.ITypeHandler;
-import de.uni_freiburg.informatik.ultimate.core.lib.results.GenericResultAtLocation;
-import de.uni_freiburg.informatik.ultimate.core.lib.results.SyntaxErrorResult;
-import de.uni_freiburg.informatik.ultimate.core.lib.results.UnsupportedSyntaxResult;
-import de.uni_freiburg.informatik.ultimate.core.model.models.IElement;
-import de.uni_freiburg.informatik.ultimate.core.model.models.ILocation;
-import de.uni_freiburg.informatik.ultimate.core.model.preferences.IPreferenceProvider;
-import de.uni_freiburg.informatik.ultimate.core.model.results.IResultWithSeverity.Severity;
-import de.uni_freiburg.informatik.ultimate.core.model.services.ILogger;
-import de.uni_freiburg.informatik.ultimate.core.model.services.IUltimateServiceProvider;
-import de.uni_freiburg.informatik.ultimate.model.acsl.ACSLNode;
-import de.uni_freiburg.informatik.ultimate.plugins.generator.cacsl2boogietranslator.Activator;
-import de.uni_freiburg.informatik.ultimate.plugins.generator.cacsl2boogietranslator.CACSL2BoogieBacktranslator;
-import de.uni_freiburg.informatik.ultimate.plugins.generator.cacsl2boogietranslator.TranslationMode;
-import de.uni_freiburg.informatik.ultimate.plugins.generator.cacsl2boogietranslator.preferences.CACSLPreferenceInitializer;
-import de.uni_freiburg.informatik.ultimate.plugins.generator.cacsl2boogietranslator.preferences.CACSLPreferenceInitializer.PointerCheckMode;
-
-/**
- * @author Markus Lindenmann
- * @author Oleksii Saukh
- * @author Stefan Wissert
- * @date 01.02.2012
- */
-public abstract class Dispatcher {
-
-	protected LinkedHashMap<String, Integer> mFunctionToIndex;
-
-	protected final ILogger mLogger;
-
-	private final IPreferenceProvider mPreferences;
-
-	/**
-	 * The side effect handler.
-	 */
-	public ISideEffectHandler mSideEffectHandler;
-	/**
-	 * The C+ACSL handler.
-	 */
-	public ICHandler mCHandler;
-	/**
-	 * The Type handler.
-	 */
-	public ITypeHandler mTypeHandler;
-	/**
-	 * The ACSL handler.
-	 */
-	public IACSLHandler mAcslHandler;
-	/**
-	 * The Name handler.
-	 */
-	public INameHandler mNameHandler;
-	/**
-	 * Holds the next ACSL node in the decorator tree.
-	 */
-	public NextACSL mNextAcsl;
-	/**
-	 * The Preprocessor statement handler.
-	 */
-	public IPreprocessorHandler mPreprocessorHandler;
-	/**
-	 * This plugin creates results for warnings if set to true.
-	 */
-	protected boolean mReportWarnings = true;
-	/**
-	 * Translation from Boogie to C for traces and expressions.
-	 */
-	protected final CACSL2BoogieBacktranslator mBacktranslator;
-	protected final IUltimateServiceProvider mServices;
-
-	private final TypeSizes mTypeSizes;
-
-	private final TranslationSettings mTranslationSettings;
-
-	private LocationFactory mLocationFactory;
-	
-	protected final MultiparseSymbolTable mMultiparseTable;
-
-	private final boolean mUseSvcompSettings;
-
-	protected final Map<String, IASTNode> mFunctionTable;
-
-	public Dispatcher(final CACSL2BoogieBacktranslator backtranslator, final IUltimateServiceProvider services,
-<<<<<<< HEAD
-			final ILogger logger, final LocationFactory locFac, final MultiparseSymbolTable mst) {
-=======
-			final ILogger logger, final LocationFactory locFac, final Map<String, IASTNode> functionTable) {
->>>>>>> 892e1757
-		mBacktranslator = backtranslator;
-		mLogger = logger;
-		mServices = services;
-		mPreferences = mServices.getPreferenceProvider(Activator.PLUGIN_ID);
-		mTypeSizes = new TypeSizes(mPreferences);
-		mTranslationSettings = new TranslationSettings(mPreferences);
-		mLocationFactory = locFac;
-<<<<<<< HEAD
-		mMultiparseTable = mst;
-=======
-		mFunctionTable = functionTable;
-
-		mUseSvcompSettings = getSvcompMode();
-		if (mUseSvcompSettings) {
-			mLogger.info("Using SV-COMP mode");
-		}
-	}
-
-	private boolean getSvcompMode() {
-		final IPreferenceProvider prefs = mServices.getPreferenceProvider(Activator.PLUGIN_ID);
-		TranslationMode mode = TranslationMode.BASE;
-		try {
-			mode = prefs.getEnum(CACSLPreferenceInitializer.LABEL_MODE, TranslationMode.class);
-		} catch (final Exception e) {
-			throw new IllegalArgumentException("Unable to determine preferred mode.");
-		}
-		switch (mode) {
-		case BASE:
-			return false;
-		case SV_COMP14:
-			return true;
-		default:
-			throw new IllegalArgumentException("Unknown mode.");
-		}
-	}
-
-	public boolean isSvcomp() {
-		return mUseSvcompSettings;
->>>>>>> 892e1757
-	}
-
-	/**
-	 * Initializes the handler fields.
-	 */
-	protected abstract void init();
-
-	/**
-	 * Dispatch a given node to a specific handler.
-	 *
-	 * @param node
-	 *            the node to dispatch
-	 * @return the result for the given node
-	 */
-	public abstract Result dispatch(DecoratorNode node);
-
-	/**
-	 * Dispatch a given C node to a specific handler.
-	 *
-	 * @param node
-	 *            the node to dispatch
-	 * @return the result for the given node
-	 */
-	public abstract Result dispatch(IASTNode node);
-
-	/**
-	 * Dispatch a given C node to a specific handler.
-	 *
-	 * @param node
-	 *            the node to dispatch.
-	 * @return the resulting translation.
-	 */
-	public abstract Result dispatch(IASTPreprocessorStatement node);
-
-	/**
-	 * Dispatch a given IType to a specific handler.
-	 *
-	 * @param type
-	 *            the type to dispatch
-	 * @return the result for the given type.
-	 */
-	public abstract InferredType dispatch(IType type);
-
-	/**
-	 * Dispatch a given ACSL node to the specific handler.
-	 *
-	 * @param node
-	 *            the node to dispatch
-	 * @return the result for the given node
-	 */
-	public abstract Result dispatch(ACSLNode node);
-
-	/**
-	 * Entry point for a translation.
-	 *
-	 * @param node
-	 *            the root node from which the translation should be started
-	 * @return the result for the given node
-	 */
-	public final Result run(final DecoratorNode node) {
-		preRun(node);
-		init();
-		return dispatch(node);
-	}
-
-	/**
-	 * The method implementing a pre-run, if required.
-	 *
-	 * @param node
-	 *            the node for which the pre run should be started
-	 */
-	protected void preRun(final DecoratorNode node) {
-		assert node.getCNode() != null;
-		assert node.getCNode() instanceof IASTTranslationUnit;
-
-		final IASTTranslationUnit tu = (IASTTranslationUnit) node.getCNode();
-		final LineDirectiveMapping lineDirectiveMapping = new LineDirectiveMapping(tu.getRawSignature());
-		mLocationFactory = new LocationFactory(lineDirectiveMapping);
-		mBacktranslator.setLocationFactory(mLocationFactory);
-	}
-
-	/**
-	 * Iterates to the next ACSL statement in the decorator tree and returns a list of ACSL nodes until the next C node
-	 * appears.
-	 *
-	 * @return a list of ACSL nodes until the next C node appears.
-	 * @throws ParseException
-	 *             if no trailing C node in the tree! The ACSL is in an unexpected and most probably unreachable
-	 *             location and should be ignored!
-	 */
-	public abstract NextACSL nextACSLStatement() throws ParseException;
-
-	/**
-	 * Report a syntax error to Ultimate. This will cancel the toolchain.
-	 *
-	 * @param loc
-	 *            where did it happen?
-	 * @param type
-	 *            why did it happen?
-	 * @param msg
-	 *            description.
-	 */
-	public void syntaxError(final ILocation loc, final String msg) {
-		final SyntaxErrorResult result = new SyntaxErrorResult(Activator.PLUGIN_NAME, loc, msg);
-		mLogger.warn(msg);
-		mServices.getResultService().reportResult(Activator.PLUGIN_ID, result);
-		mServices.getProgressMonitorService().cancelToolchain();
-	}
-
-	/**
-	 * Report a unsupported syntax to Ultimate. This will cancel the toolchain.
-	 *
-	 * @param loc
-	 *            where did it happen?
-	 * @param type
-	 *            why did it happen?
-	 * @param msg
-	 *            description.
-	 */
-	public void unsupportedSyntax(final ILocation loc, final String msg) {
-		final UnsupportedSyntaxResult<IElement> result = new UnsupportedSyntaxResult<>(Activator.PLUGIN_NAME, loc, msg);
-		mLogger.warn(msg);
-		mServices.getResultService().reportResult(Activator.PLUGIN_ID, result);
-		mServices.getProgressMonitorService().cancelToolchain();
-	}
-
-	/**
-	 * Report possible source of unsoundness to Ultimate.
-	 *
-	 * @param loc
-	 *            where did it happen?
-	 * @param longDesc
-	 *            description.
-	 */
-	public void warn(final ILocation loc, final String longDescription) {
-		final IPreferenceProvider prefs = mServices.getPreferenceProvider(Activator.PLUGIN_ID);
-		final boolean reportUnsoundnessWarning =
-				prefs.getBoolean(CACSLPreferenceInitializer.LABEL_REPORT_UNSOUNDNESS_WARNING);
-		if (reportUnsoundnessWarning) {
-			final String shortDescription = "Unsoundness Warning";
-			mLogger.warn(shortDescription + " " + longDescription);
-			final GenericResultAtLocation result = new GenericResultAtLocation(Activator.PLUGIN_NAME, loc,
-					shortDescription, longDescription, Severity.WARNING);
-			mServices.getResultService().reportResult(Activator.PLUGIN_ID, result);
-		}
-	}
-
-	/**
-	 * Getter for the setting: checked method.
-	 *
-	 * @return the checked method's name.
-	 */
-	public String getCheckedMethod() {
-		final IPreferenceProvider prefs = mServices.getPreferenceProvider(Activator.PLUGIN_ID);
-		String checkMethod = SFO.EMPTY;
-		try {
-			checkMethod = prefs.getString(CACSLPreferenceInitializer.MAINPROC_LABEL);
-		} catch (final Exception e) {
-			throw new IllegalArgumentException("Unable to determine specified checked method.");
-		}
-		return checkMethod;
-	}
-
-	/**
-	 * Whether the memory model is required or not.
-	 *
-	 * @return whether the memory model is required or not.
-	 * @deprecated use check of MemoryHanlder instead
-	 */
-	@Deprecated
-	public abstract boolean isMMRequired();
-
-	/**
-	 * Getter for the identifier mapping.
-	 *
-	 * @return the mapping of Boogie identifiers to origin C identifiers.
-	 */
-	public Map<String, String> getIdentifierMapping() {
-		return mCHandler.getSymbolTable().getIdentifierMapping();
-	}
-
-	public LinkedHashMap<String, Integer> getFunctionToIndex() {
-		return mFunctionToIndex;
-	}
-
-	public TypeSizes getTypeSizes() {
-		return mTypeSizes;
-	}
-
-	public TranslationSettings getTranslationSettings() {
-		return mTranslationSettings;
-	}
-
-	public abstract LinkedHashSet<IASTDeclaration> getReachableDeclarationsOrDeclarators();
-
-	public IPreferenceProvider getPreferences() {
-		return mPreferences;
-	}
-
-	public LocationFactory getLocationFactory() {
-		return mLocationFactory;
-	}
-
-	public Map<String, IASTNode> getFunctionTable() {
-		return Collections.unmodifiableMap(mFunctionTable);
-	}
-
-	public static final class TranslationSettings {
-		private final PointerCheckMode mDivisionByZeroOfIntegerTypes;
-		private final PointerCheckMode mDivisionByZeroOfFloatingTypes;
-
-		public TranslationSettings(final IPreferenceProvider preferences) {
-			mDivisionByZeroOfIntegerTypes = preferences.getEnum(
-					CACSLPreferenceInitializer.LABEL_CHECK_DIVISION_BY_ZERO_OF_INTEGER_TYPES, PointerCheckMode.class);
-			mDivisionByZeroOfFloatingTypes = preferences.getEnum(
-					CACSLPreferenceInitializer.LABEL_CHECK_DIVISION_BY_ZERO_OF_FLOATING_TYPES, PointerCheckMode.class);
-
-		}
-
-		public PointerCheckMode getDivisionByZeroOfIntegerTypes() {
-			return mDivisionByZeroOfIntegerTypes;
-		}
-
-		public PointerCheckMode getDivisionByZeroOfFloatingTypes() {
-			return mDivisionByZeroOfFloatingTypes;
-		}
-	}
-}
+/*
+ * Copyright (C) 2013-2015 Daniel Dietsch (dietsch@informatik.uni-freiburg.de)
+ * Copyright (C) 2012-2015 Markus Lindenmann (lindenmm@informatik.uni-freiburg.de)
+ * Copyright (C) 2012-2015 Matthias Heizmann (heizmann@informatik.uni-freiburg.de)
+ * Copyright (C) 2015 Oleksii Saukh (saukho@informatik.uni-freiburg.de)
+ * Copyright (C) 2015 Stefan Wissert
+ * Copyright (C) 2015 University of Freiburg
+ *
+ * This file is part of the ULTIMATE CACSL2BoogieTranslator plug-in.
+ *
+ * The ULTIMATE CACSL2BoogieTranslator plug-in is free software: you can redistribute it and/or modify
+ * it under the terms of the GNU Lesser General Public License as published
+ * by the Free Software Foundation, either version 3 of the License, or
+ * (at your option) any later version.
+ *
+ * The ULTIMATE CACSL2BoogieTranslator plug-in is distributed in the hope that it will be useful,
+ * but WITHOUT ANY WARRANTY; without even the implied warranty of
+ * MERCHANTABILITY or FITNESS FOR A PARTICULAR PURPOSE.  See the
+ * GNU Lesser General Public License for more details.
+ *
+ * You should have received a copy of the GNU Lesser General Public License
+ * along with the ULTIMATE CACSL2BoogieTranslator plug-in. If not, see <http://www.gnu.org/licenses/>.
+ *
+ * Additional permission under GNU GPL version 3 section 7:
+ * If you modify the ULTIMATE CACSL2BoogieTranslator plug-in, or any covered work, by linking
+ * or combining it with Eclipse RCP (or a modified version of Eclipse RCP),
+ * containing parts covered by the terms of the Eclipse Public License, the
+ * licensors of the ULTIMATE CACSL2BoogieTranslator plug-in grant you additional permission
+ * to convey the resulting work.
+ */
+/**
+ * Describes a dispatcher.
+ */
+package de.uni_freiburg.informatik.ultimate.cdt.translation.interfaces;
+
+import java.text.ParseException;
+import java.util.Collections;
+import java.util.LinkedHashMap;
+import java.util.LinkedHashSet;
+import java.util.Map;
+
+import org.eclipse.cdt.core.dom.ast.IASTDeclaration;
+import org.eclipse.cdt.core.dom.ast.IASTNode;
+import org.eclipse.cdt.core.dom.ast.IASTPreprocessorStatement;
+import org.eclipse.cdt.core.dom.ast.IASTTranslationUnit;
+import org.eclipse.cdt.core.dom.ast.IType;
+
+import de.uni_freiburg.informatik.ultimate.cdt.decorator.DecoratorNode;
+import de.uni_freiburg.informatik.ultimate.cdt.parser.MultiparseSymbolTable;
+import de.uni_freiburg.informatik.ultimate.cdt.translation.LineDirectiveMapping;
+import de.uni_freiburg.informatik.ultimate.cdt.translation.implementation.LocationFactory;
+import de.uni_freiburg.informatik.ultimate.cdt.translation.implementation.base.NextACSL;
+import de.uni_freiburg.informatik.ultimate.cdt.translation.implementation.base.chandler.TypeSizes;
+import de.uni_freiburg.informatik.ultimate.cdt.translation.implementation.container.InferredType;
+import de.uni_freiburg.informatik.ultimate.cdt.translation.implementation.result.Result;
+import de.uni_freiburg.informatik.ultimate.cdt.translation.implementation.util.SFO;
+import de.uni_freiburg.informatik.ultimate.cdt.translation.interfaces.handler.IACSLHandler;
+import de.uni_freiburg.informatik.ultimate.cdt.translation.interfaces.handler.ICHandler;
+import de.uni_freiburg.informatik.ultimate.cdt.translation.interfaces.handler.INameHandler;
+import de.uni_freiburg.informatik.ultimate.cdt.translation.interfaces.handler.IPreprocessorHandler;
+import de.uni_freiburg.informatik.ultimate.cdt.translation.interfaces.handler.ISideEffectHandler;
+import de.uni_freiburg.informatik.ultimate.cdt.translation.interfaces.handler.ITypeHandler;
+import de.uni_freiburg.informatik.ultimate.core.lib.results.GenericResultAtLocation;
+import de.uni_freiburg.informatik.ultimate.core.lib.results.SyntaxErrorResult;
+import de.uni_freiburg.informatik.ultimate.core.lib.results.UnsupportedSyntaxResult;
+import de.uni_freiburg.informatik.ultimate.core.model.models.IElement;
+import de.uni_freiburg.informatik.ultimate.core.model.models.ILocation;
+import de.uni_freiburg.informatik.ultimate.core.model.preferences.IPreferenceProvider;
+import de.uni_freiburg.informatik.ultimate.core.model.results.IResultWithSeverity.Severity;
+import de.uni_freiburg.informatik.ultimate.core.model.services.ILogger;
+import de.uni_freiburg.informatik.ultimate.core.model.services.IUltimateServiceProvider;
+import de.uni_freiburg.informatik.ultimate.model.acsl.ACSLNode;
+import de.uni_freiburg.informatik.ultimate.plugins.generator.cacsl2boogietranslator.Activator;
+import de.uni_freiburg.informatik.ultimate.plugins.generator.cacsl2boogietranslator.CACSL2BoogieBacktranslator;
+import de.uni_freiburg.informatik.ultimate.plugins.generator.cacsl2boogietranslator.TranslationMode;
+import de.uni_freiburg.informatik.ultimate.plugins.generator.cacsl2boogietranslator.preferences.CACSLPreferenceInitializer;
+import de.uni_freiburg.informatik.ultimate.plugins.generator.cacsl2boogietranslator.preferences.CACSLPreferenceInitializer.PointerCheckMode;
+
+/**
+ * @author Markus Lindenmann
+ * @author Oleksii Saukh
+ * @author Stefan Wissert
+ * @date 01.02.2012
+ */
+public abstract class Dispatcher {
+
+	protected LinkedHashMap<String, Integer> mFunctionToIndex;
+
+	protected final ILogger mLogger;
+
+	private final IPreferenceProvider mPreferences;
+
+	/**
+	 * The side effect handler.
+	 */
+	public ISideEffectHandler mSideEffectHandler;
+	/**
+	 * The C+ACSL handler.
+	 */
+	public ICHandler mCHandler;
+	/**
+	 * The Type handler.
+	 */
+	public ITypeHandler mTypeHandler;
+	/**
+	 * The ACSL handler.
+	 */
+	public IACSLHandler mAcslHandler;
+	/**
+	 * The Name handler.
+	 */
+	public INameHandler mNameHandler;
+	/**
+	 * Holds the next ACSL node in the decorator tree.
+	 */
+	public NextACSL mNextAcsl;
+	/**
+	 * The Preprocessor statement handler.
+	 */
+	public IPreprocessorHandler mPreprocessorHandler;
+	/**
+	 * This plugin creates results for warnings if set to true.
+	 */
+	protected boolean mReportWarnings = true;
+	/**
+	 * Translation from Boogie to C for traces and expressions.
+	 */
+	protected final CACSL2BoogieBacktranslator mBacktranslator;
+	protected final IUltimateServiceProvider mServices;
+
+	private final TypeSizes mTypeSizes;
+
+	private final TranslationSettings mTranslationSettings;
+
+	private LocationFactory mLocationFactory;
+	
+	protected final MultiparseSymbolTable mMultiparseTable;
+
+	private final boolean mUseSvcompSettings;
+
+	protected final Map<String, IASTNode> mFunctionTable;
+
+	public Dispatcher(final CACSL2BoogieBacktranslator backtranslator, final IUltimateServiceProvider services,
+			final ILogger logger, final LocationFactory locFac, final Map<String, IASTNode> functionTable,
+			final MultiparseSymbolTable mst) {
+		mBacktranslator = backtranslator;
+		mLogger = logger;
+		mServices = services;
+		mPreferences = mServices.getPreferenceProvider(Activator.PLUGIN_ID);
+		mTypeSizes = new TypeSizes(mPreferences);
+		mTranslationSettings = new TranslationSettings(mPreferences);
+		mLocationFactory = locFac;
+		mMultiparseTable = mst;
+		mFunctionTable = functionTable;
+
+		mUseSvcompSettings = getSvcompMode();
+		if (mUseSvcompSettings) {
+			mLogger.info("Using SV-COMP mode");
+		}
+	}
+
+	private boolean getSvcompMode() {
+		final IPreferenceProvider prefs = mServices.getPreferenceProvider(Activator.PLUGIN_ID);
+		TranslationMode mode = TranslationMode.BASE;
+		try {
+			mode = prefs.getEnum(CACSLPreferenceInitializer.LABEL_MODE, TranslationMode.class);
+		} catch (final Exception e) {
+			throw new IllegalArgumentException("Unable to determine preferred mode.");
+		}
+		switch (mode) {
+		case BASE:
+			return false;
+		case SV_COMP14:
+			return true;
+		default:
+			throw new IllegalArgumentException("Unknown mode.");
+		}
+	}
+
+	public boolean isSvcomp() {
+		return mUseSvcompSettings;
+	}
+
+	/**
+	 * Initializes the handler fields.
+	 */
+	protected abstract void init();
+
+	/**
+	 * Dispatch a given node to a specific handler.
+	 *
+	 * @param node
+	 *            the node to dispatch
+	 * @return the result for the given node
+	 */
+	public abstract Result dispatch(DecoratorNode node);
+
+	/**
+	 * Dispatch a given C node to a specific handler.
+	 *
+	 * @param node
+	 *            the node to dispatch
+	 * @return the result for the given node
+	 */
+	public abstract Result dispatch(IASTNode node);
+
+	/**
+	 * Dispatch a given C node to a specific handler.
+	 *
+	 * @param node
+	 *            the node to dispatch.
+	 * @return the resulting translation.
+	 */
+	public abstract Result dispatch(IASTPreprocessorStatement node);
+
+	/**
+	 * Dispatch a given IType to a specific handler.
+	 *
+	 * @param type
+	 *            the type to dispatch
+	 * @return the result for the given type.
+	 */
+	public abstract InferredType dispatch(IType type);
+
+	/**
+	 * Dispatch a given ACSL node to the specific handler.
+	 *
+	 * @param node
+	 *            the node to dispatch
+	 * @return the result for the given node
+	 */
+	public abstract Result dispatch(ACSLNode node);
+
+	/**
+	 * Entry point for a translation.
+	 *
+	 * @param node
+	 *            the root node from which the translation should be started
+	 * @return the result for the given node
+	 */
+	public final Result run(final DecoratorNode node) {
+		preRun(node);
+		init();
+		return dispatch(node);
+	}
+
+	/**
+	 * The method implementing a pre-run, if required.
+	 *
+	 * @param node
+	 *            the node for which the pre run should be started
+	 */
+	protected void preRun(final DecoratorNode node) {
+		assert node.getCNode() != null;
+		assert node.getCNode() instanceof IASTTranslationUnit;
+
+		final IASTTranslationUnit tu = (IASTTranslationUnit) node.getCNode();
+		final LineDirectiveMapping lineDirectiveMapping = new LineDirectiveMapping(tu.getRawSignature());
+		mLocationFactory = new LocationFactory(lineDirectiveMapping);
+		mBacktranslator.setLocationFactory(mLocationFactory);
+	}
+
+	/**
+	 * Iterates to the next ACSL statement in the decorator tree and returns a list of ACSL nodes until the next C node
+	 * appears.
+	 *
+	 * @return a list of ACSL nodes until the next C node appears.
+	 * @throws ParseException
+	 *             if no trailing C node in the tree! The ACSL is in an unexpected and most probably unreachable
+	 *             location and should be ignored!
+	 */
+	public abstract NextACSL nextACSLStatement() throws ParseException;
+
+	/**
+	 * Report a syntax error to Ultimate. This will cancel the toolchain.
+	 *
+	 * @param loc
+	 *            where did it happen?
+	 * @param type
+	 *            why did it happen?
+	 * @param msg
+	 *            description.
+	 */
+	public void syntaxError(final ILocation loc, final String msg) {
+		final SyntaxErrorResult result = new SyntaxErrorResult(Activator.PLUGIN_NAME, loc, msg);
+		mLogger.warn(msg);
+		mServices.getResultService().reportResult(Activator.PLUGIN_ID, result);
+		mServices.getProgressMonitorService().cancelToolchain();
+	}
+
+	/**
+	 * Report a unsupported syntax to Ultimate. This will cancel the toolchain.
+	 *
+	 * @param loc
+	 *            where did it happen?
+	 * @param type
+	 *            why did it happen?
+	 * @param msg
+	 *            description.
+	 */
+	public void unsupportedSyntax(final ILocation loc, final String msg) {
+		final UnsupportedSyntaxResult<IElement> result = new UnsupportedSyntaxResult<>(Activator.PLUGIN_NAME, loc, msg);
+		mLogger.warn(msg);
+		mServices.getResultService().reportResult(Activator.PLUGIN_ID, result);
+		mServices.getProgressMonitorService().cancelToolchain();
+	}
+
+	/**
+	 * Report possible source of unsoundness to Ultimate.
+	 *
+	 * @param loc
+	 *            where did it happen?
+	 * @param longDesc
+	 *            description.
+	 */
+	public void warn(final ILocation loc, final String longDescription) {
+		final IPreferenceProvider prefs = mServices.getPreferenceProvider(Activator.PLUGIN_ID);
+		final boolean reportUnsoundnessWarning =
+				prefs.getBoolean(CACSLPreferenceInitializer.LABEL_REPORT_UNSOUNDNESS_WARNING);
+		if (reportUnsoundnessWarning) {
+			final String shortDescription = "Unsoundness Warning";
+			mLogger.warn(shortDescription + " " + longDescription);
+			final GenericResultAtLocation result = new GenericResultAtLocation(Activator.PLUGIN_NAME, loc,
+					shortDescription, longDescription, Severity.WARNING);
+			mServices.getResultService().reportResult(Activator.PLUGIN_ID, result);
+		}
+	}
+
+	/**
+	 * Getter for the setting: checked method.
+	 *
+	 * @return the checked method's name.
+	 */
+	public String getCheckedMethod() {
+		final IPreferenceProvider prefs = mServices.getPreferenceProvider(Activator.PLUGIN_ID);
+		String checkMethod = SFO.EMPTY;
+		try {
+			checkMethod = prefs.getString(CACSLPreferenceInitializer.MAINPROC_LABEL);
+		} catch (final Exception e) {
+			throw new IllegalArgumentException("Unable to determine specified checked method.");
+		}
+		return checkMethod;
+	}
+
+	/**
+	 * Whether the memory model is required or not.
+	 *
+	 * @return whether the memory model is required or not.
+	 * @deprecated use check of MemoryHanlder instead
+	 */
+	@Deprecated
+	public abstract boolean isMMRequired();
+
+	/**
+	 * Getter for the identifier mapping.
+	 *
+	 * @return the mapping of Boogie identifiers to origin C identifiers.
+	 */
+	public Map<String, String> getIdentifierMapping() {
+		return mCHandler.getSymbolTable().getIdentifierMapping();
+	}
+
+	public LinkedHashMap<String, Integer> getFunctionToIndex() {
+		return mFunctionToIndex;
+	}
+
+	public TypeSizes getTypeSizes() {
+		return mTypeSizes;
+	}
+
+	public TranslationSettings getTranslationSettings() {
+		return mTranslationSettings;
+	}
+
+	public abstract LinkedHashSet<IASTDeclaration> getReachableDeclarationsOrDeclarators();
+
+	public IPreferenceProvider getPreferences() {
+		return mPreferences;
+	}
+
+	public LocationFactory getLocationFactory() {
+		return mLocationFactory;
+	}
+
+	public Map<String, IASTNode> getFunctionTable() {
+		return Collections.unmodifiableMap(mFunctionTable);
+	}
+
+	public static final class TranslationSettings {
+		private final PointerCheckMode mDivisionByZeroOfIntegerTypes;
+		private final PointerCheckMode mDivisionByZeroOfFloatingTypes;
+
+		public TranslationSettings(final IPreferenceProvider preferences) {
+			mDivisionByZeroOfIntegerTypes = preferences.getEnum(
+					CACSLPreferenceInitializer.LABEL_CHECK_DIVISION_BY_ZERO_OF_INTEGER_TYPES, PointerCheckMode.class);
+			mDivisionByZeroOfFloatingTypes = preferences.getEnum(
+					CACSLPreferenceInitializer.LABEL_CHECK_DIVISION_BY_ZERO_OF_FLOATING_TYPES, PointerCheckMode.class);
+
+		}
+
+		public PointerCheckMode getDivisionByZeroOfIntegerTypes() {
+			return mDivisionByZeroOfIntegerTypes;
+		}
+
+		public PointerCheckMode getDivisionByZeroOfFloatingTypes() {
+			return mDivisionByZeroOfFloatingTypes;
+		}
+	}
+}